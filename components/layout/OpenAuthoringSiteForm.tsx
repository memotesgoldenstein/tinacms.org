--- conflicted
+++ resolved
@@ -5,17 +5,11 @@
   EditToggle,
   DiscardButton,
 } from '../../components/ui/inline'
-<<<<<<< HEAD
 import { useEffect, useCallback } from 'react'
+import { useCMS, useWatchFormValues } from 'tinacms'
+import createDecorator from 'final-form-submit-listener'
+import Cookies from 'js-cookie'
 
-import { useCMS, useWatchFormValues } from 'tinacms'
-=======
-import { useEffect } from 'react'
-import createDecorator from 'final-form-submit-listener'
-
-import { useCMS } from 'tinacms'
-import Cookies from 'js-cookie'
->>>>>>> cb80c60b
 interface Props extends InlineFormProps {
   editMode: boolean
   previewError?: string
@@ -41,7 +35,6 @@
     setTimeout(() => (cms.sidebar.hidden = !editMode), 1)
   }, [])
 
-<<<<<<< HEAD
   /**
    * persist pending changes to localStorage
    */
@@ -62,7 +55,6 @@
       form.updateValues(values)
     }
   }, [form, editMode])
-=======
   // show feedback onSave
   useEffect(() => {
     const submitListener = createDecorator({
@@ -78,7 +70,6 @@
 
     return undecorateSaveListener
   }, [form])
->>>>>>> cb80c60b
 
   return (
     <InlineForm
