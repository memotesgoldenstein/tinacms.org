--- conflicted
+++ resolved
@@ -1,17 +1,9 @@
-<<<<<<< HEAD
 import { useEffect } from 'react'
 import Cookies from 'js-cookie'
 import styled from 'styled-components'
-// import { isEditMode } from '../../utils'
 import { useCMS, useSubscribable } from 'tinacms'
 import { getUser, getBranch } from '../../open-authoring/github/api'
-=======
-import { useEffect, useContext, useCallback } from 'react'
-import Cookies from 'js-cookie'
-import { EditModeContext } from '../../utils/editContext'
-import styled from 'styled-components'
 import { useOpenAuthoring } from './OpenAuthoring'
->>>>>>> 572fbbcd
 
 function popupWindow(url, title, window, w, h) {
   const y = window.top.outerHeight / 2 + window.top.screenY - h / 2
