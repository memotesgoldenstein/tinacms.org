--- conflicted
+++ resolved
@@ -1,24 +1,16 @@
-<<<<<<< HEAD
 import { useEffect } from 'react'
 import Cookies from 'js-cookie'
 import styled, { css } from 'styled-components'
-=======
-import styled from 'styled-components'
->>>>>>> 355441c8
 import { useCMS, useSubscribable } from 'tinacms'
 import { getUser, getBranch } from '../../open-authoring/github/api'
 import { EditIcon } from '@tinacms/icons'
 import { enterEditMode, exitEditMode } from '../../open-authoring/authFlow'
 import { Button } from '../ui'
 
-<<<<<<< HEAD
 interface EditLinkProps {
   color?: 'white' | 'primary' | 'secondary' | 'seafoam' | 'variable'
 }
-=======
-import { enterEditMode, exitEditMode } from '../../open-authoring/authFlow'
 import { useOpenAuthoring } from './OpenAuthoring'
->>>>>>> 355441c8
 
 export const EditLink = ({ color }: EditLinkProps) => {
   const cms = useCMS()
@@ -29,12 +21,20 @@
     _isEditMode = !cms.sidebar.hidden
   })
 
-<<<<<<< HEAD
+  const openAuthoring = useOpenAuthoring()
   return (
     <EditToggleButton
       id="OpenAuthoringEditButton"
       color={color}
-      onClick={_isEditMode ? exitEditMode : enterEditMode}
+      onClick={
+        _isEditMode
+          ? exitEditMode
+          : () =>
+              enterEditMode(
+                openAuthoring.githubAuthenticated,
+                openAuthoring.forkValid
+              )
+      }
     >
       <EditIcon /> {_isEditMode ? 'Exit Edit Mode' : 'Edit This Site'}
     </EditToggleButton>
@@ -45,51 +45,4 @@
   isEditMode: boolean
 }
 
-const EditToggleButton = styled(Button)``
-=======
-  const openAuthoring = useOpenAuthoring()
-
-  return (
-    <EditButton
-      id="OpenAuthoringEditButton"
-      onClick={
-        _isEditMode
-          ? exitEditMode
-          : () =>
-              enterEditMode(
-                openAuthoring.githubAuthenticated,
-                openAuthoring.forkValid
-              )
-      }
-    >
-      {_isEditMode ? 'Exit Edit Mode' : 'Edit This Site'}
-    </EditButton>
-  )
-}
-
-const EditButton = styled.button`
-  background: none;
-  padding: 0;
-  display: inline;
-  border: none;
-  outline: none;
-  cursor: pointer;
-  color: white;
-  transition: all 150ms ease-out;
-  transform: translate3d(0px, 0px, 0px);
-
-  &:hover,
-  &:focus {
-    text-decoration: none;
-    transform: translate3d(-1px, -2px, 0);
-    transition: transform 180ms ease-out;
-  }
-  &:focus,
-  &:active {
-    outline: none;
-  }
-  &:active {
-    filter: none;
-  }
-`
->>>>>>> 355441c8
+const EditToggleButton = styled(Button)``