import { useEffect } from 'react'
import Cookies from 'js-cookie'
import { getUser, getBranch } from '../../open-authoring/github/api'

function popupWindow(url, title, window, w, h) {
  const y = window.top.outerHeight / 2 + window.top.screenY - h / 2
  const x = window.top.outerWidth / 2 + window.top.screenX - w / 2
  return window.open(
    url,
    title,
    'toolbar=no, location=no, directories=no, status=no, menubar=no, scrollbars=no, resizable=no, copyhistory=no, width=' +
      w +
      ', height=' +
      h +
      ', top=' +
      y +
      ', left=' +
      x
  )
}

export const EditLink = () => {
  let authTab: Window

  
  const isTokenValid = async () => {
    const userData = await getUser()
    if (!userData) return false
    return true
  }

  const isForkValid = async (fork: string) => {
    const branch = "master"; // static branch for now

    const forkData = await getBranch(fork, branch)
    if (!forkData) return false
    if (forkData.ref === "refs/heads/" + branch) {
      return true
    }
    return false
  }

  const authState = Math.random()
    .toString(36)
    .substring(7)

  

  const onClick = async () => {
    const accessTokenAlreadyExists = await isTokenValid();
    const fork = Cookies.get("fork_full_name");
    
    localStorage.setItem('fork_full_name', '')
<<<<<<< HEAD
    if (accessTokenAlreadyExists) {
      if (fork && await isForkValid(fork)) {
          handleForkCreated(fork)
          return;
      } else {
        authTab = window.open(
          `/github/fork?state=${authState}`,
          '_blank',
          'fullscreen=no, width=1000, height=800'
        )
      }
    } else {
      authTab = window.open(
        `/github/start-auth?state=${authState}`,
        '_blank',
        'fullscreen=no, width=1000, height=800'
      )
    }
    
    
=======

    authTab = popupWindow(
      `/github/start-auth?state=${authState}`,
      '_blank',
      window,
      1000,
      700
    )

>>>>>>> 7f1b7803
    window.addEventListener(
      'storage',
      e => {
        updateStorageEvent(e, authState)
        authTab.location.assign(`/github/fork`)
      },
      true
    )
  }

  useEffect(() => {
    return () => {
      window.removeEventListener(
        'storage',
        e => updateStorageEvent(e, authState),
        true
      )
    }
  }, [])

  return (
    <a href="#" onClick={onClick}>
      Edit this page
    </a>
  )
}

async function updateStorageEvent(e, authState: string) {
  if (e.key == 'github_code') {
    await handleAuthCode(e.newValue, authState)
  }
  if (e.key == 'fork_full_name') {
    handleForkCreated(e.newValue)
  }
}

async function handleAuthCode(code: string, authState: string) {
  const token = await requestGithubAccessToken(code, authState)
}

async function handleForkCreated(forkName: string) {
  Cookies.set('fork_full_name', forkName, { sameSite: 'strict' })
  fetch(`/api/preview`).then(() => {
    window.location.reload()
  })
}

const requestGithubAccessToken = async (code: string, authState: string) => {
  const resp = await fetch(
    `/api/get-github-access-token?code=${code}&state=${authState}`
  )
  const tokenData = await resp.json()
  return tokenData.access_token
}<|MERGE_RESOLUTION|>--- conflicted
+++ resolved
@@ -51,38 +51,29 @@
     const fork = Cookies.get("fork_full_name");
     
     localStorage.setItem('fork_full_name', '')
-<<<<<<< HEAD
     if (accessTokenAlreadyExists) {
       if (fork && await isForkValid(fork)) {
           handleForkCreated(fork)
           return;
       } else {
-        authTab = window.open(
+        authTab = popupWindow(
           `/github/fork?state=${authState}`,
           '_blank',
-          'fullscreen=no, width=1000, height=800'
+          window,
+          1000,
+          700
         )
       }
     } else {
-      authTab = window.open(
+      authTab = popupWindow(
         `/github/start-auth?state=${authState}`,
         '_blank',
-        'fullscreen=no, width=1000, height=800'
+        window,
+        1000,
+        700
       )
     }
     
-    
-=======
-
-    authTab = popupWindow(
-      `/github/start-auth?state=${authState}`,
-      '_blank',
-      window,
-      1000,
-      700
-    )
-
->>>>>>> 7f1b7803
     window.addEventListener(
       'storage',
       e => {
