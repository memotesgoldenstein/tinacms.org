--- conflicted
+++ resolved
@@ -1,10 +1,7 @@
 import { useEffect, useContext } from 'react'
 import Cookies from 'js-cookie'
-<<<<<<< HEAD
 import { EditModeContext } from '../../utils/editContext'
-=======
 import { getUser, getBranch } from '../../open-authoring/github/api'
->>>>>>> f7a1c4f6
 
 function popupWindow(url, title, window, w, h) {
   const y = window.top.outerHeight / 2 + window.top.screenY - h / 2
@@ -28,7 +25,6 @@
   let editMode = useContext(EditModeContext)
   let isEditMode = editMode.isEditMode
 
-  
   const isTokenValid = async () => {
     const userData = await getUser()
     if (!userData) return false
@@ -36,11 +32,11 @@
   }
 
   const isForkValid = async (fork: string) => {
-    const branch = "master"; // static branch for now
+    const branch = 'master' // static branch for now
 
     const forkData = await getBranch(fork, branch)
     if (!forkData) return false
-    if (forkData.ref === "refs/heads/" + branch) {
+    if (forkData.ref === 'refs/heads/' + branch) {
       return true
     }
     return false
@@ -50,7 +46,6 @@
     .toString(36)
     .substring(7)
 
-<<<<<<< HEAD
   const exitEditMode = () => {
     fetch(`/api/reset-preview`).then(() => {
       window.location.reload()
@@ -58,19 +53,14 @@
   }
 
   const enterEditMode = async () => {
-=======
-  
+    const accessTokenAlreadyExists = await isTokenValid()
+    const fork = Cookies.get('fork_full_name')
 
-  const onClick = async () => {
-    const accessTokenAlreadyExists = await isTokenValid();
-    const fork = Cookies.get("fork_full_name");
-    
->>>>>>> f7a1c4f6
     localStorage.setItem('fork_full_name', '')
     if (accessTokenAlreadyExists) {
-      if (fork && await isForkValid(fork)) {
-          handleForkCreated(fork)
-          return;
+      if (fork && (await isForkValid(fork))) {
+        handleForkCreated(fork)
+        return
       } else {
         authTab = popupWindow(
           `/github/fork?state=${authState}`,
@@ -89,7 +79,7 @@
         700
       )
     }
-    
+
     window.addEventListener(
       'storage',
       e => {
