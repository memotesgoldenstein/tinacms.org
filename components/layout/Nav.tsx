import React from 'react'
import styled from 'styled-components'
import { Button } from '../ui'
import Link from 'next/link'
import data from '../../content/navigation.json'

import BurgerSvg from '../../public/svg/burger-menu.svg'

export const NavToggle = styled(({ ...styleProps }) => {
  return (
    <button {...styleProps}>
      <BurgerSvg />
    </button>
  )
})`
  fill: var(--color-primary);
`

export const Nav = styled(({ buttonColor, ...styleProps }) => {
  return (
    <ul {...styleProps}>
      {data &&
        data.map(({ id, href, label, as }) => {
          return (
            <li key={id}>
<<<<<<< HEAD
              <Link href={href} as={as} passHref>
                {darkNav ? (
=======
              <Link href={href} passHref>
                {buttonColor === 'secondary' ? (
>>>>>>> 31d64fee
                  <Button as="a" secondary>
                    {label}
                  </Button>
                ) : buttonColor === 'seafoam' ? (
                  <Button as="a" seafoam>
                    {label}
                  </Button>
                ) : (
                  <Button as="a" white>
                    {label}
                  </Button>
                )}
              </Link>
            </li>
          )
        })}
    </ul>
  )
})`
  padding: 0;
  margin: 0;
  list-style-type: none;
  display: flex;
  justify-content: center;

  @media (max-width: 799px) {
    li {
      ${Button} {
        font-size: 0.8rem;
      }
      &:not(:first-child) {
        ${Button} {
          border-top-left-radius: 0;
          border-bottom-left-radius: 0;
        }
      }
      &:not(:last-child) {
        ${Button} {
          border-right: 1px solid rgba(155, 155, 155, 0.15);
          border-top-right-radius: 0;
          border-bottom-right-radius: 0;
        }
      }
    }
  }

  @media (min-width: 800px) {
    li {
      margin: 0 0.5rem;
    }
  }
`<|MERGE_RESOLUTION|>--- conflicted
+++ resolved
@@ -23,13 +23,8 @@
         data.map(({ id, href, label, as }) => {
           return (
             <li key={id}>
-<<<<<<< HEAD
               <Link href={href} as={as} passHref>
-                {darkNav ? (
-=======
-              <Link href={href} passHref>
                 {buttonColor === 'secondary' ? (
->>>>>>> 31d64fee
                   <Button as="a" secondary>
                     {label}
                   </Button>
