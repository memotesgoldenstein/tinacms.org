--- conflicted
+++ resolved
@@ -31,9 +31,9 @@
         "slug": "/docs/cms/apis"
       },
       {
-        "id": "/docs/cms/ui-components",
-        "title": "UI Components",
-        "slug": "/docs/cms/ui-components"
+        "id": "/docs/cms/alerts",
+        "title": "Alerts",
+        "slug": "/docs/cms/alerts"
       },
       {
         "id": "/docs/cms/styles",
@@ -41,15 +41,9 @@
         "slug": "/docs/cms/styles"
       },
       {
-<<<<<<< HEAD
-        "id": "/docs/cms/alerts",
-        "title": "Alerts",
-        "slug": "/docs/cms/alerts"
-=======
         "id": "/docs/cms/ui",
         "title": "Editing UI",
         "slug": "/docs/cms/ui"
->>>>>>> b7f91674
       }
     ]
   },
@@ -302,15 +296,14 @@
         "title": "Adding Tina to a NextJS Site"
       },
       {
-<<<<<<< HEAD
         "id": "git-based-nextjs-approach",
         "slug": "/guides/nextjs/git-based/getting-started",
         "title": "A Git-Based Approach with Next.js"
-=======
+      },
+      {
         "id": "open-authoring-with-github",
         "slug": "/guides/nextjs/github-open-authoring/initial-setup",
         "title": "Open Authoring with Github"
->>>>>>> b7f91674
       }
     ]
   }
