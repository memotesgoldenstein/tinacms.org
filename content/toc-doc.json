--- conflicted
+++ resolved
@@ -25,7 +25,6 @@
         "id": "/docs/tina-cloud/dashboard/",
         "slug": "/docs/tina-cloud/dashboard/",
         "title": "Tina Cloud Dashboard"
-<<<<<<< HEAD
       },
       {
         "id": "/docs/tina-cloud/beta-migration/",
@@ -43,8 +42,6 @@
             "title": "The new schema"
           }
         ]
-=======
->>>>>>> 34f5d2ce
       }
     ]
   },
