--- conflicted
+++ resolved
@@ -251,35 +251,6 @@
     ]
   },
   {
-<<<<<<< HEAD
-    "title": "Contributing",
-    "id": "contributing",
-    "items": [
-      {
-        "id": "/docs/contributing/guidelines",
-        "slug": "/docs/contributing/guidelines",
-        "title": "Guidelines"
-      },
-      {
-        "id": "/docs/contributing/setting-up",
-        "slug": "/docs/contributing/setting-up",
-        "title": "Setting Up"
-      },
-      {
-        "id": "/docs/contributing/releasing",
-        "slug": "/docs/contributing/releasing",
-        "title": "Releasing"
-      },
-      {
-        "id": "/docs/contributing/troubleshooting",
-        "slug": "/docs/contributing/troubleshooting",
-        "title": "Troubleshooting"
-      },
-      {
-        "id": "/docs/contributing/style-guide",
-        "slug": "/docs/contributing/style-guide",
-        "title": "Style Guide"
-=======
     "title": "Integrations",
     "id": "nextjs",
     "items": [
@@ -292,7 +263,6 @@
         "id": "/docs/gatsby",
         "slug": "/docs/gatsby/manual-setup",
         "title": "Gatsby"
->>>>>>> bc0e3248
       }
     ]
   }
