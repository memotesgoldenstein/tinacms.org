--- conflicted
+++ resolved
@@ -284,26 +284,6 @@
   {
     "id": "guides",
     "title": "Guides",
-<<<<<<< HEAD
-    "items": [
-      {
-        "id": "adding-tina-nextjs",
-        "slug": "/guides/nextjs/adding-tina/overview",
-        "title": "Adding Tina to a NextJS Site"
-      },
-      {
-        "id": "git-based-nextjs-approach",
-        "slug": "/guides/nextjs/git-based/getting-started",
-        "title": "A Git-Based Approach with Next.js"
-      },
-      {
-        "id": "open-authoring-with-github",
-        "slug": "/guides/nextjs/github-open-authoring/initial-setup",
-        "title": "Open Authoring with Github"
-      }
-    ]
-=======
     "slug": "/guides/"
->>>>>>> 353ccf68
   }
 ]