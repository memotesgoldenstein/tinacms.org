--- conflicted
+++ resolved
@@ -264,8 +264,6 @@
         "slug": "/docs/integrations/gatsby",
         "title": "Gatsby"
       }
-    ]
-<<<<<<< HEAD
   },
   {
     "title": "Packages",
@@ -282,13 +280,5 @@
         "title": "react-tinacms-github"
       }
     ]
-  },
-  {
-    "id": "guides",
-    "title": "Guides",
-    "slug": "/guides/",
-    "isTunerFont": "true"
-=======
->>>>>>> c00c584b
   }
 ]