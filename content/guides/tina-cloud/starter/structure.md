---
title: Tina Cloud Starter structure
last_edited: '2021-07-26T12:04:50.542Z'
---

From here, you're ready to start building your own project. This section explains a bit about how this project is structured, and how to modify it to make it your own.

## Starter structure

Tina Cloud Starter is a <a href="https://nextjs.org" target="_blank">Next.js</a> application. The file-based routing happens through the `pages` directory. To edit this site, navigate to the `/admin` route. This will cause you to go into edit mode where Tina is loaded. Tina is only loaded in edit mode so it will not effect the production bundle size.

<<<<<<< HEAD
### `.tina/schema.ts`

This is where your schema is defined, when you make changes here you'll notice that the generated GraphQL API changes too. It's a good idea to run your GraphQL server while editing so you can see any breakages.

> Tip: Visit the GraphQL GUI at `http://localhost:4001/altair` so you can see how changes to the schema are updated in GraphQL.
=======
### `pages/[filename].tsx`

This page can be seen at `http://localhost:3000/`, it loads the content from a markdown file which can be found in this repository at `/content/pages/home.md`. You can edit this page at by navigating to `http://localhost:3000/admin`.

We wrap the site in a small `EditProvider` component, that stores whether or not we are in edit mode in React state and localstorage. When we are in edit mode it triggers authentication when needed.
>>>>>>> cddd46da

### `pages/[filename].tsx`

<<<<<<< HEAD
This page can be seen at `http://localhost:3000/`, it loads the content from a markdown file which can be found in this repository at `/content/pages/home.md`. You can edit this page at by navigating to `http://localhost:3000/admin`.
=======
### `pages/posts/[filename].tsx`

The posts are stored in the `content/posts` directory of this repository, and their routes are built with `getStaticPaths` dynamically at build time. To go in edit mode, navigate to the `/admin` route. This re-renders your site by wrapping it when a `TinaProvider` component, this only happens in edit mode to make sure Tina is not added to your production bundle.

### `components`

Most of the components in this project are very basic and are for demonstration purposes, feel free to replace them with something of your own!

## Content Modeling

With Tina Cloud there's no need to build forms manually like you would with TinaCMS. Instead, you're required to define a schema that acts as the single source of truth for the shape and structure of your content.

This is set up for you in `./.tina/schema.ts`, let's break down what this function is doing:

```ts
import { defineSchema } from "tina-graphql-gateway-cli";
>>>>>>> cddd46da

Head over to the [reference](/docs/tinacms-reference/) documentation to learn more about [defining a schema](/docs/schema/) or [querying with GraphQL](/docs/graphql/)

<<<<<<< HEAD
### `pages/posts/[filename].tsx`
=======
### `defineSchema`

> ℹ️ <a href="/docs/tina-cloud/cli/#defineschema" target="_blank">Read the CLI documentation</a> for more details about the `defineSchema` API.

Be sure this is your default export from this file, we'll validate the schema and build out the GraphQL API with it.

### `collections`

The top-level key in the schema is an array of _collections_, a `collection` informs the API about _where_ to save content. You can see from the example that a `posts` document would be stored in `content/posts`, and it can be the shape of any `template` from the `templates` key.

### `templates`
>>>>>>> cddd46da

The posts are stored in the `content/posts` directory of this repository, and their routes are built with `getStaticPaths` dynamically at build time.

### The `content` folder

Here's where your actual content lives, you can control how content is stored from the `defineSchema` function, by default we use `markdown`.

### `components`

Most of the components in this project are very basic and are for demonstration purposes, feel free to replace them with something of your own!

### `pages/_app.js`

The `_app.js` file is a feature in Next.js that allows you to wrap all of your routes in some specific logic which will be applied to every page. We're using it to wrap your site content in TinaCMS context. We do this so when data passes through, we can _hydrate_ it so that it's editable in real time. You may notice that it's being loaded dynamically based on something called `EditState`, when you're in edit mode we'll load `TinaCMS` and all that it provides. When you're not in edit mode Tina stays out of the way so your builds stay lean.

By default we've toggle the `showEditButton` to `true`. You'll likely want to remove that option as it'll show for visitors to your site.

### `pages/posts/[filename].tsx`

The posts are stored in the `content/posts` directory of this repository, and their routes are built with `getStaticPaths` dynamically at build time. You'll notice a couple of helper functions like `getStaticPropsForTina` and `staticRequest`. These are helper functions to make sure you're returning data from the local GraphQL server in a shape that Tina understands. Feel free to bring your own http client if you'd like. Read more about these helpers in the [Next.JS APIs documentation](/docs/tinacms-context/)

### Creating your own pages

For now, TinaCMS works best when you:

1. Use `getStaticProps` for data
2. Return data from `getStaticProps` with `data`, `query`, and `variables` properties.
3. Wrap your `_app.js` in TinaCMS dynamically.

<<<<<<< HEAD
After that, you're on your own. Go build something and share it with us on [Twitter](https://twitter.com/tina_cms).
=======
>>>>>>> cddd46da
To browse the docs and query our GraphQL API, run `yarn dev` in your Tina project and go to `http://localhost:4001/altair`.<|MERGE_RESOLUTION|>--- conflicted
+++ resolved
@@ -9,28 +9,19 @@
 
 Tina Cloud Starter is a <a href="https://nextjs.org" target="_blank">Next.js</a> application. The file-based routing happens through the `pages` directory. To edit this site, navigate to the `/admin` route. This will cause you to go into edit mode where Tina is loaded. Tina is only loaded in edit mode so it will not effect the production bundle size.
 
-<<<<<<< HEAD
 ### `.tina/schema.ts`
 
 This is where your schema is defined, when you make changes here you'll notice that the generated GraphQL API changes too. It's a good idea to run your GraphQL server while editing so you can see any breakages.
 
-> Tip: Visit the GraphQL GUI at `http://localhost:4001/altair` so you can see how changes to the schema are updated in GraphQL.
-=======
+> Tip: Visit the GraphQL GUI at `http://localhost:4001/altair` so you can see how changes to the schema are updated in GraphQL.\
+
 ### `pages/[filename].tsx`
 
 This page can be seen at `http://localhost:3000/`, it loads the content from a markdown file which can be found in this repository at `/content/pages/home.md`. You can edit this page at by navigating to `http://localhost:3000/admin`.
 
-We wrap the site in a small `EditProvider` component, that stores whether or not we are in edit mode in React state and localstorage. When we are in edit mode it triggers authentication when needed.
->>>>>>> cddd46da
-
-### `pages/[filename].tsx`
-
-<<<<<<< HEAD
-This page can be seen at `http://localhost:3000/`, it loads the content from a markdown file which can be found in this repository at `/content/pages/home.md`. You can edit this page at by navigating to `http://localhost:3000/admin`.
-=======
 ### `pages/posts/[filename].tsx`
 
-The posts are stored in the `content/posts` directory of this repository, and their routes are built with `getStaticPaths` dynamically at build time. To go in edit mode, navigate to the `/admin` route. This re-renders your site by wrapping it when a `TinaProvider` component, this only happens in edit mode to make sure Tina is not added to your production bundle.
+The posts are stored in the `content/posts` directory of this repository, and their routes are built with `getStaticPaths` dynamically at build time.
 
 ### `components`
 
@@ -44,13 +35,10 @@
 
 ```ts
 import { defineSchema } from "tina-graphql-gateway-cli";
->>>>>>> cddd46da
 
 Head over to the [reference](/docs/tinacms-reference/) documentation to learn more about [defining a schema](/docs/schema/) or [querying with GraphQL](/docs/graphql/)
 
-<<<<<<< HEAD
 ### `pages/posts/[filename].tsx`
-=======
 ### `defineSchema`
 
 > ℹ️ <a href="/docs/tina-cloud/cli/#defineschema" target="_blank">Read the CLI documentation</a> for more details about the `defineSchema` API.
@@ -62,7 +50,6 @@
 The top-level key in the schema is an array of _collections_, a `collection` informs the API about _where_ to save content. You can see from the example that a `posts` document would be stored in `content/posts`, and it can be the shape of any `template` from the `templates` key.
 
 ### `templates`
->>>>>>> cddd46da
 
 The posts are stored in the `content/posts` directory of this repository, and their routes are built with `getStaticPaths` dynamically at build time.
 
@@ -92,8 +79,4 @@
 2. Return data from `getStaticProps` with `data`, `query`, and `variables` properties.
 3. Wrap your `_app.js` in TinaCMS dynamically.
 
-<<<<<<< HEAD
-After that, you're on your own. Go build something and share it with us on [Twitter](https://twitter.com/tina_cms).
-=======
->>>>>>> cddd46da
-To browse the docs and query our GraphQL API, run `yarn dev` in your Tina project and go to `http://localhost:4001/altair`.+After that, you're on your own. Go build something and share it with us on [Twitter](https://twitter.com/tina_cms).