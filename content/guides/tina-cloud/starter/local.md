---
title: Run Tina Cloud Starter Locally
last_edited: '2021-07-23T10:00:00.000Z'
---

## Initial Setup

In the previous step, you forked the <a href="https://github.com/tinacms/tina-cloud-starter" target="_blank">tina-cloud-starter</a>. Now, **clone** this repository and ensure this is your working directory.

## Install

> ℹ️ This project uses `yarn` as a package manager, if `yarn` isn't installed on your machine, open a terminal and run `npm install -g yarn`

Install the project's dependencies:

```
yarn install
```

> ⚠️ If you'd like to use `npm` beware that there is no `package-lock.json` so we can't guarantee the dependencies are the same for you.

## Run the project locally

Copy the sample `.env.local.sample` file and run the local development server:

```
cp .env.local.sample .env.local
```

```
yarn dev
```

> In your .env.local file `NEXT_PUBLIC_USE_LOCAL_CLIENT` should be set to `1`, other values can be ignored for now. We will start by investigating how TinaCMS works locally.

This command starts the GraphQL server and the Next.js application in development mode. It also regenerates your schema types for TypeScript and GraphQL so changes to your `.tina` config are reflected immediately.

One of the most interesting aspects of the TinaCMS Content API is that it doesn't actually require anything from the Tina backend to work locally. Since Tina is by default a Git-backed CMS, everything can be run from your local filesystem via the CLI. 😎

This is ideal for development workflows and the API is identical to the one used when working with the backend, so once you're ready to deploy your application you won't face any challenges there.

Open <a href="http://localhost:3000" target="_blank">http://localhost:3000</a> in your browser to see your file-based content being loaded from the GraphQL API.

## Edit content locally

<<<<<<< HEAD
=======
Navigate to <a href="http://localhost:3000/admin" target="_blank">http://localhost:3000/admin</a> to enter edit mode.

>>>>>>> cddd46da
Click on the pencil in the lower left-hand corner to open Tina's sidebar which displays a variety of forms with fields you can edit and see updates live on the page. Since we're working locally, clicking save results in changes to your local filesystem.

![tina-cloud-starter](/img/tina-cloud-starter.jpg)<|MERGE_RESOLUTION|>--- conflicted
+++ resolved
@@ -43,11 +43,8 @@
 
 ## Edit content locally
 
-<<<<<<< HEAD
-=======
 Navigate to <a href="http://localhost:3000/admin" target="_blank">http://localhost:3000/admin</a> to enter edit mode.
 
->>>>>>> cddd46da
 Click on the pencil in the lower left-hand corner to open Tina's sidebar which displays a variety of forms with fields you can edit and see updates live on the page. Since we're working locally, clicking save results in changes to your local filesystem.
 
 ![tina-cloud-starter](/img/tina-cloud-starter.jpg)