---
title: Open Authoring with GitHub
id: /docs/nextjs/github-public-repo
prev: /docs/nextjs/markdown
next:
---

Using Next.js's [Preview Mode](https://nextjs.org/docs/advanced-features/preview-mode), we can load a separate set of data depending on if we are in "edit-mode" or "production-mode". This pairs well with the GitHub API, where we can provide an "Open Authoring" experience where anyone can fork your site, make changes, and create a pull request, all through the TinaCMS UI!

## Requirements:

- You must be using [Next.js v.9.3](https://nextjs.org/blog/next-9-3) or later.
- If your site is static, is must be hosted on a service that supports Next.js [Preview Mode](https://nextjs.org/docs/advanced-features/preview-mode) (E.g [Zeit's Now](https://zeit.co/home)).
- Your editable content must be stored in GitHub.
- Your repository containing your content **must be public**.

<<<<<<< HEAD
## Overall Steps:

1. [Install the required packages](/docs/nextjs/github-public-repo#installation)
2. [Set environment variables](/docs/nextjs/github-public-repo#environment-variables)
3. [Configure the custom _\_app_ file](/docs/nextjs/github-public-repo#configure-the-custom-app-file)
4. [Setup API functions using hygen scripts](/docs/nextjs/github-public-repo#api-functions)
5. [Add an Auth Redirect page component](/docs/nextjs/github-public-repo#auth-redirects)
6. [Create the GitHub OAuth app](/docs/nextjs/github-public-repo#github-oauth-app)
7. [Load content from GitHub](/docs/nextjs/github-public-repo#loading-content-from-github) — using `getStaticProps` and [Preview Mode](https://nextjs.org/docs/advanced-features/preview-mode)
8. [Create a Tina Form that sources from GitHub](/docs/nextjs/github-public-repo#using-github-forms)

## Installation

We'll need to add a few Tina-GitHub packages to our site:

```bash
$ npm install --save react-tinacms-github next-tinacms-github
```

The `react-tinacms-github` package provides helpers for setting up TinaCMS to use the GitHub API, with GitHub authentication. And the `next-tinacms-github` package provides helpers for managing the GitHub auth token and loading content from the GitHub API.

> _Note:_ If required peer dependencies aren't already installed, please add `tinacms` & `styled-components` — along with others listed in your terminal.

### Environment Variables

This guide will reference [environment variables](https://nextjs.org/docs/api-reference/next.config.js/environment-variables) — these are sensitive values specific to your project. The Tina helpers will use these value to talk to your repository, enabling auth and data fetching via GitHub.

To set these variables, create a `.env` file in your project root:

```
# .env
GITHUB_CLIENT_ID= # We will generate this later when we create a GitHub app.
GITHUB_CLIENT_SECRET= # We will generate this later when we create a GitHub app.
REPO_FULL_NAME=tinacms/tinacms.org # This is your github repository's owner / repo-name.
BASE_BRANCH=master
```

You can use the `dotenv` package to load the `.env` file:

```bash
$ npm install --save dotenv
```

Now, to load these `.env` values in the front-end, your [next.config](https://nextjs.org/docs/api-reference/next.config.js/introduction) file will need to be configured.

```js
// next.config.js
require('dotenv').config()
=======
## Summary

1. [Install the required packages](/docs/nextjs/github-public-repo#installation)
2. [Configure the custom _\_app_ file](/docs/nextjs/github-public-repo#configure-the-custom-app-file)
3. [Setup API functions using hygen scripts](/docs/nextjs/github-public-repo#api-functions)
4. [Add an Auth Redirect page component](/docs/nextjs/github-public-repo#auth-redirects)
5. [Create the GitHub OAuth app](/docs/nextjs/github-public-repo#setup-the-github-oauth-app)
6. [Load content from GitHub](/docs/nextjs/github-public-repo#loading-content-from-github) — using `getStaticProps` and [Preview Mode](https://nextjs.org/docs/advanced-features/preview-mode)
7. [Create a Tina Form that sources content from GitHub](/docs/nextjs/github-public-repo#using-github-forms)

## Installation

We'll need to add a few Tina-GitHub packages to our site:
>>>>>>> 8f67576f

```bash
$ npm install --save react-tinacms-github next-tinacms-github
```

<<<<<<< HEAD
> Note that we did not add `GITHUB_CLIENT_SECRET` to the config exports. This is the a secret key that should only be used from the server and should not be accessible through the browser.
=======
The `react-tinacms-github` package provides helpers for setting up TinaCMS to use the GitHub API, with GitHub authentication. And the `next-tinacms-github` package provides helpers for managing the GitHub auth token and loading content from the GitHub API.
>>>>>>> 8f67576f

> _Note:_ If required peer dependencies aren't already installed, please add `tinacms` & `styled-components` — along with others listed in your terminal.

## Configure the [custom app](https://nextjs.org/docs/advanced-features/custom-app) file

A few steps must be followed in order to edit your GitHub content using TinaCMS. These changes will be made in `_app.tsx`. If you haven't [already created this file](/docs/nextjs/bootstrapping#adding-the-tina-provider), please do so in the `pages` directory.

1. **Create the TinaCMS instance**
<<<<<<< HEAD
1. **Register the GithubClient:** The client accepts a string ('/api/proxy-github' in our case). All requests using the `GithubClient` gets passed through a proxy on our site. This allows us to securely attach the authentication tokens on the backend.
1. Make sure the Sidebar is hidden unless we're in Next's [Preview/Edit mode](https://nextjs.org/docs/advanced-features/preview-mode).
1. **Wrap the Page with `TinacmsGithubProvider`:** This component lets us authenticate with GitHub. It is given config and callbacks that hit our `/api` server functions to enable Preview/Edit Mode after authentication is complete.
1. **Add a button for entering Preview/Edit Mode:** We must provide a means of triggering authentication. This a simple example of how to dow so.
=======
2. **Register the GithubClient:** The client accepts a string ('/api/proxy-github' in our case). All requests using the `GithubClient` gets passed through a proxy on our site. This allows us to securely attach the authentication tokens on the backend.
3. Make sure the Sidebar is hidden unless we're in Next's [Preview/Edit mode](https://nextjs.org/docs/advanced-features/preview-mode).
4. **Wrap the Page with `TinacmsGithubProvider`:** This component lets us authenticate with GitHub. It is given config and callbacks that hit our `/api` server functions to enable Preview/Edit Mode after authentication is complete.
5. **Add a button for entering Preview/Edit Mode:** We must provide a means of triggering authentication. This a simple example of how to do so.
>>>>>>> 8f67576f

```tsx
// pages/_app.tsx

import App from 'next/app'
import { TinaCMS, TinaProvider } from 'tinacms'
import {
  useGithubEditing,
  GithubClient,
  TinacmsGithubProvider,
} from 'react-tinacms-github'

const REPO_FULL_NAME = process.env.REPO_FULL_NAME as string // e.g: tinacms/tinacms.org

export default class Site extends App {
  cms: TinaCMS

  constructor(props) {
    super(props)
    /*
     ** 1. Create the TinaCMS instance
     */
    this.cms = new TinaCMS({
      apis: {
        /*
         ** 2. Register the GithubClient
         */
        github: new GithubClient('/api/proxy-github', REPO_FULL_NAME),
      },
      sidebar: {
        /*
         ** 3. Make sure the Sidebar is hidden unless we're in Preview/Edit Mode
         */
        hidden: !props.pageProps.preview,
      },
    })
  }

  render() {
    const { Component, pageProps } = this.props
    return (
      /*
       ** 4. Wrap the page Component with the Tina and Github providers
       */
      <TinaProvider cms={this.cms}>
        <TinacmsGithubProvider
          clientId={process.env.GITHUB_CLIENT_ID}
          authCallbackRoute="/api/create-github-access-token"
          editMode={pageProps.preview}
          enterEditMode={enterEditMode}
          exitEditMode={exitEditMode}
          error={pageProps.error}
        >
          {/*
           ** 5. Add a button for entering Preview/Edit Mode
           */}
          <EditLink editMode={pageProps.preview} />
          <Component {...pageProps} />
        </TinacmsGithubProvider>
      </TinaProvider>
    )
  }
}

const enterEditMode = () => {
  return fetch(`/api/preview`).then(() => {
    window.location.href = window.location.pathname
  })
}

const exitEditMode = () => {
  return fetch(`/api/reset-preview`).then(() => {
    window.location.reload()
  })
}

export interface EditLinkProps {
  editMode: boolean
}

export const EditLink = ({ editMode }: EditLinkProps) => {
  const github = useGithubEditing()

  return (
    <button onClick={editMode ? github.exitEditMode : github.enterEditMode}>
      {editMode ? 'Exit Edit Mode' : 'Edit This Site'}
    </button>
  )
}
```

> _Note:_ For brevity, the example above configures many steps in a single file, but **a few components can be configured in different places**. For example you could put the `EditLink` in a Layout component, or setup the Github Provider only on certain pages.

Now that **\_app.tsx** is ready. Let's setup up the backend API.

## API functions

We will need a few API functions to handle GitHub authentication and [Preview Mode](https://nextjs.org/docs/advanced-features/preview-mode). With Next.js, any functions in the `pages/api` directory are are mapped to `/api/*` endpoints.

We've created a few [scripts](https://github.com/dwalkr/hygen-next-tinacms-github) to **help generate the required files**. From the console, run:

```bash
$ npx hygen-add https://github.com/dwalkr/hygen-next-tinacms-github
$ npx hygen next-tinacms-github bootstrap --format ts
```

<<<<<<< HEAD
> _Note:_ if your **/pages** directory in not in the root, you will need to supply a `--dir [subDir]` option.
=======
_Note:_ if your **pages directory is not in the root**, you will need to supply a `--dir [subDir]` option for this last script:
>>>>>>> 8f67576f

```bash
$ npx hygen next-tinacms-github bootstrap --format ts --dir src
```

You should see a few API functions have been setup in your project:

- `preview.ts`: Contains API function to enter [Preview Mode](https://nextjs.org/docs/advanced-features/preview-mode), and set the preview-data with content stored in the cookies.
- `proxy-github.ts`: Contains API function to attach the user's auth token, and proxy requests to the GitHub API.
- `create-github-auth-token.ts`: Helper for creating a `createCreateAccessToken` server function.

## Auth Redirects

We will also need a page to redirect the user to while authenticating with GitHub. This component will render as a modal during authentication.

```tsx
// pages/github/authorizing.tsx

import { useGithubAuthRedirect } from 'react-tinacms-github'

// Our GitHub app redirects back to this page with auth code
export default function Authorizing() {
  // Let the main app know, that we received an auth code from the GitHub redirect
  useGithubAuthRedirect()

  return <h2>Authorizing with GitHub, Please wait...</h2>
}
```

## Setup the GitHub OAuth App

In GitHub, within your Account Settings, click <a href="https://github.com/settings/developers" target="_blank">Oauth Apps</a> under Developer Settings. Go ahead and create a "New Oauth App".

For the **Authorization callback URL**, enter the url for the "/github/authorizing" page that you created above (e.g https://your-url/github/authorizing). Fill out the other fields with your custom values.

> _Note:_ If you are **testing your app locally**, you may need a separate development GitHub app (with a localhost redirect), and a production GitHub app.

Next we will add the **Client ID** and **Client Secret** to your environment variables.

<!-- TODO: add ## Developing Locally section at this point? to explain where the content is sourcing from, etc. -->

### Setting Environment Variables

This guide will reference [environment variables](https://nextjs.org/docs/api-reference/next.config.js/environment-variables) — these are sensitive values specific to your project. The Tina helpers will use these value to talk to your repository, enabling auth and data fetching via GitHub.

To set these variables, create a `.env` file in your project root:

```
# .env
GITHUB_CLIENT_ID= # Taken from GitHub
GITHUB_CLIENT_SECRET= # Taken from Github
REPO_FULL_NAME=tinacms/tinacms.org # This is your github repository's owner / repo-name.
BASE_BRANCH=master
```

You can use the `dotenv` package to load the `.env` file:

```bash
$ npm install --save dotenv
```

Now, to load these `.env` values in the front-end, your [next.config](https://nextjs.org/docs/api-reference/next.config.js/introduction) file will need to be configured.

```js
// next.config.js

require('dotenv').config()

module.exports = {
  env: {
    GITHUB_CLIENT_ID: process.env.GITHUB_CLIENT_ID,
    REPO_FULL_NAME: process.env.REPO_FULL_NAME,
    BASE_BRANCH: process.env.BASE_BRANCH,
  },
  // ...
}
```

> Note that we did not add `GITHUB_CLIENT_SECRET` to the config exports. This is the a secret key that should only be used from the server and should not be accessible through the browser.

## Loading content from GitHub

Now that we have access to the user's auth token, we can load content from GitHub within [_getStaticProps_](https://nextjs.org/docs/basic-features/data-fetching#getstaticprops-static-generation).

```tsx
// pages/index.tsx

import { getGithubPreviewProps, parseJson } from 'next-tinacms-github'
import { GetStaticProps } from 'next'

// ...

export const getStaticProps: GetStaticProps = async function({
  preview,
  previewData,
}) {
  if (preview) {
    return getGithubPreviewProps({
      ...previewData,
      fileRelativePath: 'content/home.json',
      parse: parseJson,
    })
  }
  return {
    props: {
      sourceProvider: null,
      error: null,
      preview: false,
      file: {
        fileRelativePath: 'content/home.json',
        data: (await import('../content/home.json')).default,
      },
    },
  }
}
```

## Using GitHub Forms

Any forms that we have on our site can be created with the `useGithubJsonForm` or `useGithubMarkdownForm` helpers. These helpers will fetch and post data through the GitHub API via the `GithubClient` we registered in `_app.tsx`.

```tsx
// pages/index.tsx

function Home({ file }) {
  const formOptions = {
    label: 'Home Page',
    fields: [{ name: 'title', component: 'text' }],
  }

  // Registers a JSON Tina Form
  const [data, form] = useGithubJsonForm(file, formOptions)

  // ...
}
```

<!-- TODO: prompt folks to set up inline editing or take those next editing steps><|MERGE_RESOLUTION|>--- conflicted
+++ resolved
@@ -14,56 +14,6 @@
 - Your editable content must be stored in GitHub.
 - Your repository containing your content **must be public**.
 
-<<<<<<< HEAD
-## Overall Steps:
-
-1. [Install the required packages](/docs/nextjs/github-public-repo#installation)
-2. [Set environment variables](/docs/nextjs/github-public-repo#environment-variables)
-3. [Configure the custom _\_app_ file](/docs/nextjs/github-public-repo#configure-the-custom-app-file)
-4. [Setup API functions using hygen scripts](/docs/nextjs/github-public-repo#api-functions)
-5. [Add an Auth Redirect page component](/docs/nextjs/github-public-repo#auth-redirects)
-6. [Create the GitHub OAuth app](/docs/nextjs/github-public-repo#github-oauth-app)
-7. [Load content from GitHub](/docs/nextjs/github-public-repo#loading-content-from-github) — using `getStaticProps` and [Preview Mode](https://nextjs.org/docs/advanced-features/preview-mode)
-8. [Create a Tina Form that sources from GitHub](/docs/nextjs/github-public-repo#using-github-forms)
-
-## Installation
-
-We'll need to add a few Tina-GitHub packages to our site:
-
-```bash
-$ npm install --save react-tinacms-github next-tinacms-github
-```
-
-The `react-tinacms-github` package provides helpers for setting up TinaCMS to use the GitHub API, with GitHub authentication. And the `next-tinacms-github` package provides helpers for managing the GitHub auth token and loading content from the GitHub API.
-
-> _Note:_ If required peer dependencies aren't already installed, please add `tinacms` & `styled-components` — along with others listed in your terminal.
-
-### Environment Variables
-
-This guide will reference [environment variables](https://nextjs.org/docs/api-reference/next.config.js/environment-variables) — these are sensitive values specific to your project. The Tina helpers will use these value to talk to your repository, enabling auth and data fetching via GitHub.
-
-To set these variables, create a `.env` file in your project root:
-
-```
-# .env
-GITHUB_CLIENT_ID= # We will generate this later when we create a GitHub app.
-GITHUB_CLIENT_SECRET= # We will generate this later when we create a GitHub app.
-REPO_FULL_NAME=tinacms/tinacms.org # This is your github repository's owner / repo-name.
-BASE_BRANCH=master
-```
-
-You can use the `dotenv` package to load the `.env` file:
-
-```bash
-$ npm install --save dotenv
-```
-
-Now, to load these `.env` values in the front-end, your [next.config](https://nextjs.org/docs/api-reference/next.config.js/introduction) file will need to be configured.
-
-```js
-// next.config.js
-require('dotenv').config()
-=======
 ## Summary
 
 1. [Install the required packages](/docs/nextjs/github-public-repo#installation)
@@ -77,17 +27,12 @@
 ## Installation
 
 We'll need to add a few Tina-GitHub packages to our site:
->>>>>>> 8f67576f
 
 ```bash
 $ npm install --save react-tinacms-github next-tinacms-github
 ```
 
-<<<<<<< HEAD
-> Note that we did not add `GITHUB_CLIENT_SECRET` to the config exports. This is the a secret key that should only be used from the server and should not be accessible through the browser.
-=======
 The `react-tinacms-github` package provides helpers for setting up TinaCMS to use the GitHub API, with GitHub authentication. And the `next-tinacms-github` package provides helpers for managing the GitHub auth token and loading content from the GitHub API.
->>>>>>> 8f67576f
 
 > _Note:_ If required peer dependencies aren't already installed, please add `tinacms` & `styled-components` — along with others listed in your terminal.
 
@@ -96,17 +41,10 @@
 A few steps must be followed in order to edit your GitHub content using TinaCMS. These changes will be made in `_app.tsx`. If you haven't [already created this file](/docs/nextjs/bootstrapping#adding-the-tina-provider), please do so in the `pages` directory.
 
 1. **Create the TinaCMS instance**
-<<<<<<< HEAD
-1. **Register the GithubClient:** The client accepts a string ('/api/proxy-github' in our case). All requests using the `GithubClient` gets passed through a proxy on our site. This allows us to securely attach the authentication tokens on the backend.
-1. Make sure the Sidebar is hidden unless we're in Next's [Preview/Edit mode](https://nextjs.org/docs/advanced-features/preview-mode).
-1. **Wrap the Page with `TinacmsGithubProvider`:** This component lets us authenticate with GitHub. It is given config and callbacks that hit our `/api` server functions to enable Preview/Edit Mode after authentication is complete.
-1. **Add a button for entering Preview/Edit Mode:** We must provide a means of triggering authentication. This a simple example of how to dow so.
-=======
 2. **Register the GithubClient:** The client accepts a string ('/api/proxy-github' in our case). All requests using the `GithubClient` gets passed through a proxy on our site. This allows us to securely attach the authentication tokens on the backend.
 3. Make sure the Sidebar is hidden unless we're in Next's [Preview/Edit mode](https://nextjs.org/docs/advanced-features/preview-mode).
 4. **Wrap the Page with `TinacmsGithubProvider`:** This component lets us authenticate with GitHub. It is given config and callbacks that hit our `/api` server functions to enable Preview/Edit Mode after authentication is complete.
 5. **Add a button for entering Preview/Edit Mode:** We must provide a means of triggering authentication. This a simple example of how to do so.
->>>>>>> 8f67576f
 
 ```tsx
 // pages/_app.tsx
@@ -213,11 +151,7 @@
 $ npx hygen next-tinacms-github bootstrap --format ts
 ```
 
-<<<<<<< HEAD
-> _Note:_ if your **/pages** directory in not in the root, you will need to supply a `--dir [subDir]` option.
-=======
 _Note:_ if your **pages directory is not in the root**, you will need to supply a `--dir [subDir]` option for this last script:
->>>>>>> 8f67576f
 
 ```bash
 $ npx hygen next-tinacms-github bootstrap --format ts --dir src
