---
title: Inline Editing
prev: /docs/media
next: /docs/inline-editing/inline-text
consumes:
  - file: /packages/react-tinacms-inline/src/inline-form.tsx
    description: InlineForm
  - file: /packages/react-tinacms-inline/src/inline-field.tsx
    description: InlineField
---
_Inline Editing_ in Tina refers to editing values directly in the area they appear on the page, instead of in the Tina sidebar. These are the **general steps** to set up inline editing:

1. [Configure ](/docs/inline-editing#adding-inline-editing-with-inlineform)_[InlineForm](/docs/inline-editing#adding-inline-editing-with-inlineform)_
2. [Add Inline Fields](/docs/inline-editing#using-preconfigured-inline-fields)
3. [Set up Inline Controls](/docs/inline-editing#set-up-inline-form-controls)

## Adding Inline Editing with _InlineForm_

The `InlineForm` and `InlineField` components can be used to set up inline editing in your layout. `InlineForm` receives the form object created via one of the [form hooks](/docs/forms) in order to provide it to the inline editing context.

> Note that it is important to **use a hook to register a form** instead of an HOC or Render Props component. Depending on the Tina packages you are using, the hook names may differ than those seen in the examples.

`InlineForm` should wrap the page or component where you want to add inline editing, turning the _page into the form itself_. You can then nest multiple `InlineField` components, a render props-based component that allows you to conditionally display an editing interface (when in edit mode) or the page as it will appear in production.

The **rough idea** is like this:

```jsx
<InlineForm form={formObject}>
  <InlineField name="name-of-the-field">
    {({ input, status }) => {
      if (status === 'active') {
        // we're in editing mode, show an editable interface
      } else {
        // we're not in editing mode, show the production layout
      }
    }}
  </InlineField>
</InlineForm>
```

### Example

Let's take a modified version of the simplistic example from the [form documentation](/docs/forms):

```jsx
import * as React from React
import ReactMarkdown from 'react-markdown'
import { useForm, usePlugin } from 'tinacms'

export function Page(props) {
  const [modifiedValues, form] = useForm(props.data)
  
  usePlugin(form)
  
  return (
    <main>
      <h1>{modifiedValues.title}</h1>
      <ReactMarkdown source={modifiedValues.markdownContent}>
    </main>
  )
}
```

Using `InlineForm` and `InlineField` from `react-tinacms-inline`, we would rewrite the Page component as follows:

```tsx
import * as React from React
import ReactMarkdown from 'react-markdown'
import { useForm } from 'tinacms'
import { Wysiwyg } from 'react-tinacms-editor'
import { InlineForm, InlineField } from 'react-tinacms-inline'

export function Page(props) {
  /*
   ** The `modifiedValues` aren't
   ** called directly, so we only
   ** need the form object
   */
  const [, form] = useForm(props.data)

  return (
    <InlineForm form={form}>
      <main>
        <InlineField name="title">
          {({ input, status }) => {
            if (status === 'active') {
              return <input type="text" {...input} />
            }
            return <h1>{input.value}</h1>
          }}
        </InlineField>
        <InlineField name="markdownContent">
          {({ input, status }) => {
            if (status === 'active') {
              return <Wysiwyg input={input} />
            }
            return <ReactMarkdown source={input.value} />
          }}
        </InlineField>
      </main>
    </InlineForm>
  )
}
```

<<<<<<< HEAD
=======
> Note that we switched the call to `useLocalForm` with a call to `useForm`. This will prevent the form from showing in the Tina sidebar. If you want the form to **also be available in the sidebar**, `useForm` can be replaced with `useLocalForm`, or any other _helper hook_ that registers a form with the sidebar: [`useJsonForm`](/guides/nextjs/git-based/creating-git-forms#adding-a-form-for-json-with-usejsonform), [`useLocalRemarkForm`](https://tinacms.org/docs/gatsby/markdown/#1-the-hook-uselocalremarkform) etc.

>>>>>>> bcc362d3
## Using pre-configured Inline Fields

When using `InlineField`, you can create a custom _Inline Field_. This is helpful when you need precise control over rendering or input functionality.

However, Tina provides a set of pre-configured Inline Fields that should **work for many use cases**. These fields provide basic input elements and handle the rendering logic between edit and preview mode.

* [Inline Text](/docs/inline-editing/inline-text)
* [Inline Textarea](/docs/inline-editing/inline-textarea)
* [Inline Wysiwyg](/docs/inline-editing/inline-wysiwyg)
* [Inline Image](/docs/inline-editing/inline-image)

**Refactoring the above example** with Inline Fields:

```tsx
import * as React from React
import ReactMarkdown from 'react-markdown'
import { useForm } from 'tinacms'
import {
  InlineForm,
  InlineTextField,
  InlineWysiwyg,
} from 'react-tinacms-inline'

export function Page(props) {
  const [modifiedValues, form] = useForm(props.data)

  return (
    <InlineForm form={form}>
      <main>
        <InlineTextField name="title" />
        <InlineWysiwyg name="markdownContent">
          <ReactMarkdown source={modifiedValues.markdownContent} />
        </InlineWysiwyg>
      </main>
    </InlineForm>
  )
}
```

### Extending Inline Field Styles

The Inline Fields are meant to have minimal styles. But there may be situations where you'll want to override the base styles. This is made possible via [Styled Components](https://styled-components.com/docs/basics#extending-styles).

```jsx
// An example `InlineTextField` with Extended Styles
export function Page(props) {
  const [, form] = useForm(props.data)

  return (
    <InlineForm form={form}>
      <main>
        <StyledText name="title" />
      </main>
    </InlineForm>
  )
}

// Extended InlineTextField styled component
const StyledText = styled(InlineTextField)`
  color: green;
`
```

Notice how the new component, `StyledText` is just a _styled_ version of `InlineTextField`.

## Set up Inline Form Controls

There are a few fundamental editing actions needed to handle the state of _Inline Form_: Activating and deactivating 'edit mode', along with saving and discarding changes. Below are some examples of how to manually add these control buttons within an _Inline Form_.

![TinaCMS: Inline Controls](/img/inline-blocks/inline-controls.png)

> This configuration **may differ based on the project**. With the introduction of [Open Authoring](/blog/introducing-visual-open-authoring), these editing states are handled through a _Global Toolbar_. The below **implementations may change** as new features are added to the _Inline Editing_ API.

### Activating Edit Mode for Inline Forms

In order to use the editing UI in an inline form, editing mode must be activated by the user. One way to do this is to create a button to toggle edit mode on and off, and insert it somewhere in your inline form:

```jsx
import { useInlineForm } from 'react-tinacms-inline'
import { Button as TinaButton } from '@tinacms/styles'

export function EditToggle() {
  // Access 'edit mode' controls via `useInlineForm` hook
  const { status, deactivate, activate } = useInlineForm()

  return (
    <TinaButton
      primary
      onClick={() => {
        status === 'active' ? deactivate() : activate()
      }}
    >
      {status === 'active' ? 'Preview' : 'Edit'}
    </TinaButton>
  )
}
```

After creating this component, you can insert the `<EditToggle />` component anywhere inside of an `InlineForm` to allow the user to turn edit mode on and off.

> The above example imports button styles from `@tinacms/styles`, but this component could be a plain `button` element with its own styles.

### Discarding Changes

Creating a `DiscardChanges` button works similarly by calling `useInlineForm`. This button directly resets the state of `InlineForm`, reverting any updates to the source data to the previous commit.

```js
import { useInlineForm } from 'react-tinacms-inline'
import { Button as TinaButton } from '@tinacms/styles'

export function DiscardButton() {
  const { form } = useInlineForm()

  /*
   ** If there are no changes
   ** to discard, return early
   */
  if (form.finalForm.getState().pristine) {
    return null
  }

  return (
    <TinaButton
      color="primary"
      onClick={() => {
        form.finalForm.reset()
      }}
    >
      Discard Changes
    </TinaButton>
  )
}
```

### Saving Changes

A save button will submit the form registered to `InlineForm`. The submit action will commit any changes to the source file connected with the

```js
import { useInlineForm } from 'react-tinacms-inline'
import { Button as TinaButton } from '@tinacms/styles'

export function SaveButton() {
  const { form } = useInlineForm()

  /*
   ** If there are no changes
   ** to save, return early
   */
  if (form.finalForm.getState().pristine) {
    return null
  }

  return <TinaButton onClick={form.submit}>Save</TinaButton>
}
```<|MERGE_RESOLUTION|>--- conflicted
+++ resolved
@@ -8,6 +8,7 @@
   - file: /packages/react-tinacms-inline/src/inline-field.tsx
     description: InlineField
 ---
+
 _Inline Editing_ in Tina refers to editing values directly in the area they appear on the page, instead of in the Tina sidebar. These are the **general steps** to set up inline editing:
 
 1. [Configure ](/docs/inline-editing#adding-inline-editing-with-inlineform)_[InlineForm](/docs/inline-editing#adding-inline-editing-with-inlineform)_
@@ -49,9 +50,9 @@
 
 export function Page(props) {
   const [modifiedValues, form] = useForm(props.data)
-  
+
   usePlugin(form)
-  
+
   return (
     <main>
       <h1>{modifiedValues.title}</h1>
@@ -103,21 +104,16 @@
 }
 ```
 
-<<<<<<< HEAD
-=======
-> Note that we switched the call to `useLocalForm` with a call to `useForm`. This will prevent the form from showing in the Tina sidebar. If you want the form to **also be available in the sidebar**, `useForm` can be replaced with `useLocalForm`, or any other _helper hook_ that registers a form with the sidebar: [`useJsonForm`](/guides/nextjs/git-based/creating-git-forms#adding-a-form-for-json-with-usejsonform), [`useLocalRemarkForm`](https://tinacms.org/docs/gatsby/markdown/#1-the-hook-uselocalremarkform) etc.
-
->>>>>>> bcc362d3
 ## Using pre-configured Inline Fields
 
 When using `InlineField`, you can create a custom _Inline Field_. This is helpful when you need precise control over rendering or input functionality.
 
 However, Tina provides a set of pre-configured Inline Fields that should **work for many use cases**. These fields provide basic input elements and handle the rendering logic between edit and preview mode.
 
-* [Inline Text](/docs/inline-editing/inline-text)
-* [Inline Textarea](/docs/inline-editing/inline-textarea)
-* [Inline Wysiwyg](/docs/inline-editing/inline-wysiwyg)
-* [Inline Image](/docs/inline-editing/inline-image)
+- [Inline Text](/docs/inline-editing/inline-text)
+- [Inline Textarea](/docs/inline-editing/inline-textarea)
+- [Inline Wysiwyg](/docs/inline-editing/inline-wysiwyg)
+- [Inline Image](/docs/inline-editing/inline-image)
 
 **Refactoring the above example** with Inline Fields:
 
