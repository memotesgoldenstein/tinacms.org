---
title: The CMS
next: /docs/cms/plugins
consumes:
  - file: /packages/tinacms/src/tina-cms.ts
    description: Creates TinaCMS instance and describes config
  - file: /packages/tinacms/src/react-tinacms/with-tina.tsx
    description: Shows how to use withTina HOC
  - file: /packages/tinacms/src/use-cms.ts
    description: Demonstrates useCMS hook
  - file: /packages/react-sidebar/sidebar.ts
    description: Shows sidebar state interface
  - file: /packages/react-toolbar/toolbar.ts
    description: Shows Toolbar state interface
---

The CMS object in Tina is a container for attaching and accessing Plugins and APIs. On its own, the CMS does very little; however, since it's the central integration point for everything that Tina does, it's extremely important!

## Setting up the CMS Object

A project that uses Tina will start by setting up an instance of the CMS.

```javascript
import { TinaCMS } from 'tinacms'

const cms = new TinaCMS()
```

The `TinaCMS` constructor receives an object that can be used to configure CMS behavior. See [CMS Configuration](#cms-configuration) for details.

### The <TinaProvider> Component

The `<TinaProvider>` component should wrap your entire site. It provides the following:

1. The user interface for interacting with Tina.
2. A custom [theme](/docs/cms/styles) to style the interface, and
3. A [Context](https://reactjs.org/docs/context.html) for accessing the CMS object via the [useCMS](#accessing-the-cms-object) hook.

After instantiating the CMS object, pass it to the `<TinaProvider>` component via its `cms` prop.

```jsx
import * as React from 'react'
import { TinaProvider, TinaCMS } from 'tinacms'
import MyApp from './my-app'

export default function App() {
  const cms = React.useMemo(() => new TinaCMS())
  return (
    <TinaProvider cms={cms}>
      <MyApp />
    </TinaProvider>
  )
}
```

> Learn more about [conditionally loading Tina Styles](/docs/cms/styles#dynamically-loading-tina-styles).

Alternatively, you can use the `withTina` higher-order component to wrap your site with the `<TinaProvider>` component. `withTina` will automatically instantiate the CMS object.

```javascript
import { withTina } from 'tinacms'
import MyApp from './my-app'

export default withTina(MyApp)
```

`withTina` accepts a [configuration object](#cms-configuration) as a second argument that is passed to the `TinaCMS` constructor.

```javascript
import { withTina } from 'tinacms'
import MyApp from './my-app'

export default withTina(MyApp, {
  sidebar: {
    hidden: process.env.NODE_ENV === 'production',
  },
})
```

## Accessing the CMS Object

The CMS object can be retrieved from context via the `useCMS` hook.

```javascript
import * as React from 'react'
import { useCMS } from 'tinacms'

// <SomeComponent /> is assumed to be nested inside of a <Tina> component
export default function SomeComponent() {
  const cms = useCMS()
  //...
}
```

## CMS Configuration

When instantiating the `TinaCMS` object, you can pass in a configuration object. This allows you to configure some options for the sidebar, and also allows you to configure [Plugins](/docs/cms/plugins) and [APIs](/docs/cms/apis) declaratively.

```typescript
interface TinaCMSConfig {
  plugins?: Plugin[]
  apis?: { [key: string]: any }
  sidebar?: {
    hidden?: boolean
    position?: SidebarPosition
<<<<<<< HEAD
    theme?: Theme
    placeholder?: React.FC
=======
    buttons?: {
      save: string
      reset: string
    }
  }
  toolbar?: {
    hidden?: boolean
    buttons?: {
      save: string
      reset: string
    }
>>>>>>> 0b1a6830
  }
}
```

---

| key                  | usage                                                                                                   |
| -------------------- | ------------------------------------------------------------------------------------------------------- |
| **plugins**          | Array of plugins to be added to the CMS object.                                                         |
| **apis**             | Object containing APIs to be registered to the CMS                                                      |
| **sidebar**          | Configures behavior of the sidebar                                                                      |
| **sidebar.hidden**   | Removes the sidebar outright                                                                            |
| **sidebar.position** | 'displace': sidebar pushes content to the side when open; 'overlay': sidebar overlaps content when open |
<<<<<<< HEAD
| **sidebar.theme** | Override certain sidebar styles |
| **sidebar.placeholder** | Override default placeholder when there are no registered forms |
=======
| **sidebar.buttons**  | Configures the text on 'Save' and 'Reset' buttons                                                       |
| **toolbar**          | Configures behavior of the toolbar                                                                      |
| **toolbar.hidden**   | Hides the toolbar altogether — is hidden by default                                                     |
| **toolbar.buttons**  | Configures the text on 'Save' and 'Reset' buttons                                                       |
>>>>>>> 0b1a6830

---

```javascript
import { TinaCMS } from 'tinacms'

const cms = new TinaCMS({
  plugins: [
    {
      __type: 'hello',
      name: 'hello-dj',
      user: 'DJ',
    },
  ],
  apis: {
    hello: {
      sayHello: () => alert('Hello, world!'),
    },
  },
  sidebar: {
    hidden: process.env.NODE_ENV === 'production',
    position: 'displace',
  },
  toolbar: {
    hidden: true,
  },
})
```<|MERGE_RESOLUTION|>--- conflicted
+++ resolved
@@ -103,10 +103,8 @@
   sidebar?: {
     hidden?: boolean
     position?: SidebarPosition
-<<<<<<< HEAD
     theme?: Theme
     placeholder?: React.FC
-=======
     buttons?: {
       save: string
       reset: string
@@ -118,7 +116,6 @@
       save: string
       reset: string
     }
->>>>>>> 0b1a6830
   }
 }
 ```
@@ -132,15 +129,12 @@
 | **sidebar**          | Configures behavior of the sidebar                                                                      |
 | **sidebar.hidden**   | Removes the sidebar outright                                                                            |
 | **sidebar.position** | 'displace': sidebar pushes content to the side when open; 'overlay': sidebar overlaps content when open |
-<<<<<<< HEAD
 | **sidebar.theme** | Override certain sidebar styles |
 | **sidebar.placeholder** | Override default placeholder when there are no registered forms |
-=======
 | **sidebar.buttons**  | Configures the text on 'Save' and 'Reset' buttons                                                       |
 | **toolbar**          | Configures behavior of the toolbar                                                                      |
 | **toolbar.hidden**   | Hides the toolbar altogether — is hidden by default                                                     |
 | **toolbar.buttons**  | Configures the text on 'Save' and 'Reset' buttons                                                       |
->>>>>>> 0b1a6830
 
 ---
 
