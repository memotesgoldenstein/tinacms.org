--- conflicted
+++ resolved
@@ -222,11 +222,7 @@
 
 This is just the basics to get you started. If you like Tina and want to learn more you should check out the [official docs](https://tinacms.org/docs/). There’s a lot more stuff to read there and some interesting use cases.
 
-<<<<<<< HEAD
-For example, you can learn how to apply [inline editing](https://tinacms.org/docs/inline-editing) and also how to [customize the form fields](https://tinacms.org/guides/gatsby/markdown/editing-remark-content#customizing-remark-forms) in the Tina sidebar.
-=======
 For example, you can learn how to apply [inline editing](https://tinacms.org/docs/ui/inline-editing) and also how to [customize the form fields](https://tinacms.org/docs/gatsby/markdown#customizing-remark-forms) in the Tina sidebar.
->>>>>>> bc0e3248
 
 Tina is a great addition to the React ecosystem and static site generators like Gatsby. It gives your site a pleasant and easy way to edit and interact with your content.
 I’m thrilled to see how big TinaCMS will be and what it can do as it evolves!
