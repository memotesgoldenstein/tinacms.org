--- conflicted
+++ resolved
@@ -7,14 +7,11 @@
 interface PullRequestButtonOptions {
   baseRepoFullName: string
   forkRepoFullName: string
-  accessToken: string
 }
 
-<<<<<<< HEAD
 export const PRPlugin = (
   baseRepoFullName: string,
-  forkRepoFullName: string,
-  accessToken: string
+  forkRepoFullName: string
 ) => ({
   __type: 'toolbar:git',
   name: 'create-pr',
@@ -23,7 +20,6 @@
       <PullRequestButton
         baseRepoFullName={baseRepoFullName}
         forkRepoFullName={forkRepoFullName}
-        accessToken={accessToken}
       />
     )
   },
@@ -32,7 +28,6 @@
 function PullRequestButton({
   baseRepoFullName,
   forkRepoFullName,
-  accessToken,
 }: PullRequestButtonOptions) {
   const [opened, setOpened] = useState(false)
   const close = () => setOpened(false)
@@ -50,7 +45,6 @@
               <PRModal
                 baseRepoFullName={baseRepoFullName}
                 forkRepoFullName={forkRepoFullName}
-                accessToken={accessToken}
               />
             </ModalBody>
           </ModalPopup>
@@ -58,20 +52,4 @@
       )}
     </>
   )
-=======
-  constructor(baseRepoFullName, forkRepoFullName) {
-    this.__type = 'screen'
-    this.name = 'Pull Requests'
-    this.Icon = GitIconSvg
-    this.layout = 'popup'
-    this.Component = () => {
-      return (
-        <PRModal
-          baseRepoFullName={baseRepoFullName}
-          forkRepoFullName={forkRepoFullName}
-        />
-      )
-    }
-  }
->>>>>>> 4e2b03af
 }