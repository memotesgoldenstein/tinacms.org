--- conflicted
+++ resolved
@@ -55,16 +55,7 @@
       currentPackage = element
       previousPackage = index > 0 ? packagePages[index - 1] : null
       nextPackage =
-<<<<<<< HEAD
         index < packagePages.length - 1 ? packagePages[index + 1] : null
-    }
-  })
-
-
-  const currentDoc = await axios.get(currentPackage.readme)
-=======
-        index < file.packages.length - 1 ? file.packages[index + 1] : null
-      return
     }
   })
 
@@ -78,8 +69,8 @@
     }
   }
 
-  const currentDoc = await axios.get(currentPackage.link)
->>>>>>> 1647d6f8
+  const currentDoc = await axios.get(currentPackage.readme)
+
   const content = b64DecodeUnicode(currentDoc.data.content)
 
   return {
