import { createAuthHandler } from 'next-tinacms-github'

<<<<<<< HEAD
export default createCreateAccessTokenFn(
  process.env.GITHUB_CLIENT_ID || '',
  process.env.GITHUB_CLIENT_SECRET || ''
=======
export default createAuthHandler(
  process.env.GITHUB_CLIENT_ID,
  process.env.GITHUB_CLIENT_SECRET
>>>>>>> 168d2d64
)<|MERGE_RESOLUTION|>--- conflicted
+++ resolved
@@ -1,12 +1,6 @@
 import { createAuthHandler } from 'next-tinacms-github'
 
-<<<<<<< HEAD
-export default createCreateAccessTokenFn(
-  process.env.GITHUB_CLIENT_ID || '',
-  process.env.GITHUB_CLIENT_SECRET || ''
-=======
 export default createAuthHandler(
   process.env.GITHUB_CLIENT_ID,
   process.env.GITHUB_CLIENT_SECRET
->>>>>>> 168d2d64
 )