import React, { useState } from 'react'
import { NextSeo } from 'next-seo'
import { GetStaticProps, GetStaticPaths } from 'next'
import { GithubError } from 'next-tinacms-github'
import fs from 'fs'

<<<<<<< HEAD
import { DocsLayout, MarkdownContent } from 'components/layout'
import { DocsPagination } from 'components/ui'
=======
// @ts-ignore
const path = __non_webpack_require__('path')

import {
  DocsLayout,
  Wrapper,
  DocsTextWrapper,
  Footer,
  MarkdownContent,
} from 'components/layout'
import { DocsNav, DocsHeaderNav, Overlay, DocsPagination } from 'components/ui'
>>>>>>> 27a4723d
import { getPackageProps } from '../../utils/docs/getPackageProps'
import { DocsGrid, DocGridToc, DocGridContent } from 'pages/docs/[...slug]'
import { createTocListener } from 'utils'
import Toc from 'components/toc'

export default function Packages(props) {
  const excerpt = 'A package for Tinacms.'

  const contentRef = React.useRef<HTMLDivElement>(null)
  const isBrowser = typeof window !== `undefined`
  const tocItems = props.tocItems
  const [activeIds, setActiveIds] = useState([])

  React.useEffect(() => {
    if (!isBrowser || !contentRef.current) {
      return
    }
    const activeTocListener = createTocListener(contentRef, setActiveIds)
    window.addEventListener('scroll', activeTocListener)

    return () => window.removeEventListener('scroll', activeTocListener)
  }, [contentRef])

  return (
    <>
      <NextSeo
        title={props.name}
        titleTemplate={'%s | TinaCMS Docs'}
        description={excerpt}
        openGraph={{
          title: props.name,
          description: excerpt,
          images: [
            {
              url:
                'https://res.cloudinary.com/forestry-demo/image/upload/l_text:tuner-regular.ttf_90_center:' +
                encodeURIComponent(props.name) +
                ',g_center,x_0,y_50,w_850,c_fit,co_rgb:EC4815/v1581087220/TinaCMS/tinacms-social-empty-docs.png',
              width: 1200,
              height: 628,
              alt: props.name + ` | TinaCMS Docs`,
            },
          ],
        }}
      />
      <DocsLayout navItems={props.docsNav}>
        <DocsGrid>
          <DocGridToc>
            <Toc tocItems={tocItems} activeIds={activeIds} />
          </DocGridToc>
          <DocGridContent ref={contentRef}>
            <MarkdownContent escapeHtml={false} content={props.content} />
            <DocsPagination
              prevPage={props.prevPage}
              nextPage={props.nextPage}
            />
          </DocGridContent>
        </DocsGrid>
      </DocsLayout>
    </>
  )
}

export const getStaticProps: GetStaticProps = async function(props) {
  const { slug } = props.params

  try {
    return await getPackageProps(props, `${slug}`)
  } catch (e) {
    if (e instanceof GithubError) {
      return {
        props: {
          previewError: { ...e }, //workaround since we cant return error as JSON
        },
      }
    } else {
      throw e
    }
  }
}

export const getStaticPaths: GetStaticPaths = async function() {
  const filePath = path.resolve(process.cwd(), './content/packages.json')
  const file = await JSON.parse(fs.readFileSync(filePath, 'utf8'))

  return {
    paths: file.packages.map((p: { name: any }) => ({
      params: { slug: p.name },
    })),
    fallback: false,
  }
}<|MERGE_RESOLUTION|>--- conflicted
+++ resolved
@@ -4,22 +4,11 @@
 import { GithubError } from 'next-tinacms-github'
 import fs from 'fs'
 
-<<<<<<< HEAD
 import { DocsLayout, MarkdownContent } from 'components/layout'
 import { DocsPagination } from 'components/ui'
-=======
 // @ts-ignore
 const path = __non_webpack_require__('path')
 
-import {
-  DocsLayout,
-  Wrapper,
-  DocsTextWrapper,
-  Footer,
-  MarkdownContent,
-} from 'components/layout'
-import { DocsNav, DocsHeaderNav, Overlay, DocsPagination } from 'components/ui'
->>>>>>> 27a4723d
 import { getPackageProps } from '../../utils/docs/getPackageProps'
 import { DocsGrid, DocGridToc, DocGridContent } from 'pages/docs/[...slug]'
 import { createTocListener } from 'utils'
