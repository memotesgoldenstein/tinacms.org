import React from 'react'
import styled from 'styled-components'
import { BlocksControls } from '../components/ui/inline'
import { BlockTemplate } from 'tinacms'
import { NextSeo } from 'next-seo'

import { Layout, Wrapper, RichTextWrapper } from '../components/layout'
import { ArrowList } from '../components/ui'
import { TeamsForm } from '../components/forms'
import { InlineTextareaField, BlockTextArea } from '../components/ui/inline'
import getJsonData from '../utils/github/getJsonData'
import { getGithubDataFromPreviewProps } from '../utils/github/sourceProviderConnection'
import OpenAuthoringSiteForm from '../components/layout/OpenAuthoringSiteForm'
import { InlineBlocks } from 'react-tinacms-inline'
import { useLocalGithubJsonForm } from '../utils/github/useLocalGithubJsonForm'
import ContentNotFoundError from '../utils/github/ContentNotFoundError'

const formOptions = {
  label: 'Teams',
  fields: [
    {
      label: 'Headline',
      name: 'headline',
      description: 'Enter the main headline here',
      component: 'textarea',
    },
    {
      label: 'Supporting Points',
      name: 'supporting_points',
      description: 'Edit the points here',
      component: 'group-list',
      itemProps: item => ({
        key: item.id,
        label: `${item.point.slice(0, 25)}...`,
      }),
      defaultItem: () => ({
        point: 'New Point',
        _template: 'point',
      }),
      fields: [
        {
          label: 'Point',
          name: 'point',
          component: 'textarea',
        },
      ],
    },
  ],
}

export default function TeamsPage(props) {
  // Adds Tina Form
  const [data, form] = useLocalGithubJsonForm(
    props.teams,
    formOptions,
    props.sourceProviderConnection,
    props.editMode
  )

  return (
    <OpenAuthoringSiteForm
<<<<<<< HEAD
      path={props.teams.fileRelativePath}
      form={form}
      editMode={props.editMode}
    >
      <TeamsLayout page="teams" color={'secondary'}>
=======
      form={form}
      editMode={props.editMode}
      previewError={props.previewError}
    >
      <TeamsLayout
        sourceProviderConnection={props.sourceProviderConnection}
        editMode={props.editMode}
        color={'secondary'}
      >
>>>>>>> cb80c60b
        <NextSeo
          title={data.title}
          description={data.description}
          openGraph={{
            title: data.title,
            description: data.description,
          }}
        />
        <TeamsSection>
          {/*
           *** Inline controls shouldn't render
           *** until we're ready for Inline release
           */}
          {/*
            <InlineControls>
            <EditToggle />
            <DiscardButton />
            </InlineControls>
          */}
          <Wrapper>
            <RichTextWrapper>
              <TeamsGrid>
                <TeamsContent>
                  <h2>
                    <InlineTextareaField name="headline" />
                  </h2>
                  <hr />
                  <ArrowList>
                    <InlineBlocks
                      name="supporting_points"
                      blocks={TEAMS_POINTS_BLOCKS}
                    />
                  </ArrowList>
                </TeamsContent>
                <TeamsFormWrapper>
                  <TeamsForm
                    hubspotFormID={process.env.HUBSPOT_TEAMS_FORM_ID}
                  />
                </TeamsFormWrapper>
              </TeamsGrid>
            </RichTextWrapper>
          </Wrapper>
        </TeamsSection>
      </TeamsLayout>
    </OpenAuthoringSiteForm>
  )
}

/*
 ** DATA FETCHING --------------------------------------------------
 */

export async function unstable_getStaticProps({ preview, previewData }) {
  const sourceProviderConnection = getGithubDataFromPreviewProps(previewData)

  let previewError: string
  let teamsData = {}
  try {
    teamsData = await getJsonData(
      'content/pages/teams.json',
      sourceProviderConnection
    )
  } catch (e) {
    if (e instanceof ContentNotFoundError) {
      previewError = e.message
    } else {
      throw e
    }
  }

  return {
    props: {
      teams: teamsData,
      previewError: previewError,
      sourceProviderConnection,
      editMode: !!preview,
    },
  }
}

/*
 ** TINA FORM CONFIG -------------------------------------------------
 */

/*
 ** BLOCKS CONFIG ------------------------------------------------------
 */

function SupportingPoint({ data, index }) {
  return (
    <BlocksControls index={index}>
      <li key={`supporting-point-${index}`}>
        <BlockTextArea name="point" />
      </li>
    </BlocksControls>
  )
}

const point_template: BlockTemplate = {
  type: 'point',
  label: 'Teams Point',
  defaultItem: { point: 'Something dope about TinaTeams 🤙' },
  key: undefined,
  fields: [],
}

const TEAMS_POINTS_BLOCKS = {
  point: {
    Component: SupportingPoint,
    template: point_template,
  },
}

/*
 ** STYLES --------------------------------------------------------------
 */

const TeamsLayout = styled(Layout)`
  min-height: 100%;
  background-color: var(--color-secondary-dark);
  color: white;
`

const TeamsSection = styled.section`
  flex: 1 0 auto;
  padding: 8rem 0 5rem 0;
  display: flex;
  flex-direction: column;

  ${Wrapper} {
    display: flex;
    flex: 1 0 auto;
  }
`

const TeamsGrid = styled.div`
  display: grid;
  grid-gap: 2rem;
  min-height: 100%;

  @media (min-width: 800px) {
    grid-template-columns: 1fr 1fr;
    align-items: center;
    grid-gap: 4rem;
  }
`

const TeamsFormWrapper = styled.div`
  padding: 2rem;
  background-color: var(--color-secondary);
  border-radius: 3rem;

  @media (min-width: 800px) {
    padding: 2rem 5rem;
  }
`

const TeamsContent = styled.div`
  li {
    color: white;
    max-width: 30rem;
  }

  h2 {
    color: var(--color-seafoam-dark) !important;
  }

  hr {
    border-color: var(--color-seafoam-dark) !important;
  }
`<|MERGE_RESOLUTION|>--- conflicted
+++ resolved
@@ -59,14 +59,8 @@
 
   return (
     <OpenAuthoringSiteForm
-<<<<<<< HEAD
+      form={form}
       path={props.teams.fileRelativePath}
-      form={form}
-      editMode={props.editMode}
-    >
-      <TeamsLayout page="teams" color={'secondary'}>
-=======
-      form={form}
       editMode={props.editMode}
       previewError={props.previewError}
     >
@@ -75,7 +69,6 @@
         editMode={props.editMode}
         color={'secondary'}
       >
->>>>>>> cb80c60b
         <NextSeo
           title={data.title}
           description={data.description}
