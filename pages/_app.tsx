import React, { useEffect } from 'react'
import App from 'next/app'
import Head from 'next/head'
import { TinaCMS, TinaProvider, ModalProvider } from 'tinacms'
import { DefaultSeo } from 'next-seo'
import data from '../content/siteConfig.json'
import TagManager from 'react-gtm-module'
import { GlobalStyles, FontLoader } from '@tinacms/styles'
import { BrowserStorageApi } from 'utils/plugins/browser-storage-api/BrowserStorageApi'
import { GithubClient, TinacmsGithubProvider } from 'react-tinacms-github'
<<<<<<< HEAD
import { GlobalStyle } from '../components/styles/GlobalStyle'
import '../components/styles/fontImports.css'
=======
import { GlobalStyle } from 'components/styles/GlobalStyle'
>>>>>>> 6bf1b025

const MainLayout = ({ Component, pageProps }) => {
  const tinaConfig = {
    enabled: pageProps.preview,
    toolbar: pageProps.preview,
    apis: {
      github: new GithubClient({
        proxy: '/api/proxy-github',
        authCallbackRoute: '/api/create-github-access-token',
        clientId: process.env.GITHUB_CLIENT_ID,
        baseRepoFullName: process.env.BASE_REPO_FULL_NAME,
      }),
      storage:
        typeof window !== 'undefined'
          ? new BrowserStorageApi(window.localStorage)
          : {},
    },
  }

  const cms = React.useMemo(() => new TinaCMS(tinaConfig), [])

  useEffect(() => {
    import('react-tinacms-date').then(({ DateFieldPlugin }) => {
      cms.plugins.add(DateFieldPlugin)
    })
  }, [pageProps.preview])

  const enterEditMode = async () => {
    const token = localStorage.getItem('tinacms-github-token') || null
    const headers = new Headers()

    if (token) {
      headers.append('Authorization', 'Bearer ' + token)
    }

    const response = await fetch(`/api/preview`, { headers })
    const data = await response.json()

    if (response.status === 200) {
      window.location.reload()
    } else {
      throw new Error(data.message)
    }
  }

  const exitEditMode = () => {
    fetch(`/api/reset-preview`).then(() => {
      window.location.reload()
    })
  }

  const loadFonts = useShouldLoadFont(cms)

  return (
    <TinaProvider cms={cms} styled={false}>
      <GlobalStyles />
      {loadFonts && <FontLoader />}
      <ModalProvider>
        <TinacmsGithubProvider
          onLogin={enterEditMode}
          onLogout={exitEditMode}
          error={pageProps.error}
        >
          <DefaultSeo
            title={data.seoDefaultTitle}
            titleTemplate={'%s | ' + data.title}
            description={data.description}
            openGraph={{
              type: 'website',
              locale: 'en_CA',
              url: data.siteUrl,
              site_name: data.title,
              images: [
                {
                  url: 'https://tinacms.org/img/tina-twitter-share.png',
                  width: 1200,
                  height: 628,
                  alt: `TinaCMS`,
                },
              ],
            }}
            twitter={{
              handle: data.social.twitterHandle,
              site: data.social.twitterHandle,
              cardType: 'summary_large_image',
            }}
          />
          <Head>
            <link rel="shortcut icon" href="/favicon/favicon.ico" />
            <meta name="theme-color" content="#E6FAF8" />
          </Head>
          <GlobalStyle />
          <Component {...pageProps} />
        </TinacmsGithubProvider>
      </ModalProvider>
    </TinaProvider>
  )
}

function useShouldLoadFont(cms: TinaCMS) {
  const [enabled, setEnabled] = React.useState(cms.enabled)

  React.useEffect(() => {
    if (cms.enabled) return
    return cms.events.subscribe('cms:enable', () => {
      setEnabled(true)
    })
  }, [])

  return enabled
}

class Site extends App {
  componentDidMount() {
    if (process.env.NODE_ENV === 'production') {
      TagManager.initialize({
        gtmId: process.env.GTM_ID,
      })
    }
  }

  render() {
    const { Component, pageProps } = this.props
    return <MainLayout Component={Component} pageProps={pageProps} />
  }
}

export default Site<|MERGE_RESOLUTION|>--- conflicted
+++ resolved
@@ -8,12 +8,8 @@
 import { GlobalStyles, FontLoader } from '@tinacms/styles'
 import { BrowserStorageApi } from 'utils/plugins/browser-storage-api/BrowserStorageApi'
 import { GithubClient, TinacmsGithubProvider } from 'react-tinacms-github'
-<<<<<<< HEAD
-import { GlobalStyle } from '../components/styles/GlobalStyle'
-import '../components/styles/fontImports.css'
-=======
 import { GlobalStyle } from 'components/styles/GlobalStyle'
->>>>>>> 6bf1b025
+import 'components/styles/fontImports.css'
 
 const MainLayout = ({ Component, pageProps }) => {
   const tinaConfig = {
