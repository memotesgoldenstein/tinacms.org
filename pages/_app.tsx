import React from 'react'
import App from 'next/app'
import Head from 'next/head'
import { TinaCMS, TinaProvider, ModalProvider } from 'tinacms'
import { DefaultSeo } from 'next-seo'
import data from '../content/siteConfig.json'
import TagManager from 'react-gtm-module'
import { GlobalStyle } from '../components/styles/GlobalStyle'
<<<<<<< HEAD
import { TinacmsGithubProvider } from 'react-tinacms-github'
import { Toolbar } from '../components/cms/Toolbar'
import { BrowserStorageApi } from '../utils/plugins/browser-storage-api/BrowserStorageApi'
import { Alerts } from '../components/layout/Alerts'
import { authenticate, GithubClient } from 'react-tinacms-github'
=======
import { OpenAuthoringProvider } from '../open-authoring/open-authoring/OpenAuthoringProvider'
import { BrowserStorageApi } from '../utils/plugins/browser-storage-api/BrowserStorageApi'
import { Alerts } from '../components/layout/Alerts'
import { GithubApi } from '../utils/plugins/github-api/GithubApi'
import { authenticate } from '../open-authoring/github-auth/authenticate'
>>>>>>> a1998831

const MainLayout = ({ Component, pageProps }) => {
  const tinaConfig = {
    apis: {
      github: new GithubClient('/api/proxy-github', process.env.REPO_FULL_NAME),
      storage:
        typeof window !== 'undefined'
          ? new BrowserStorageApi(window.localStorage)
          : {},
    },
    sidebar: {
      hidden: true,
      position: 'displace' as any,
    },
    toolbar: {
      hidden: !pageProps.editMode,
    },
  }

  const cms = React.useMemo(() => new TinaCMS(tinaConfig), [])

  const enterEditMode = () =>
    fetch(`/api/preview`).then(() => {
      window.location.href = window.location.pathname
    })

  const exitEditMode = () => {
    fetch(`/api/reset-preview`).then(() => {
      window.location.reload()
    })
  }

  return (
    <TinaProvider cms={cms}>
      <ModalProvider>
        <Alerts />
        <TinacmsGithubProvider
          authenticate={() => authenticate('/api/create-github-access-token')}
          enterEditMode={enterEditMode}
          exitEditMode={exitEditMode}
          error={pageProps.previewError}
        >
          <DefaultSeo
            title={data.seoDefaultTitle}
            titleTemplate={'%s | ' + data.title}
            description={data.description}
            openGraph={{
              type: 'website',
              locale: 'en_CA',
              url: data.siteUrl,
              site_name: data.title,
              images: [
                {
                  url: 'https://tinacms.org/img/tina-twitter-share.png',
                  width: 1200,
                  height: 628,
                  alt: `TinaCMS`,
                },
              ],
            }}
            twitter={{
              handle: data.social.twitterHandle,
              site: data.social.twitterHandle,
              cardType: 'summary_large_image',
            }}
          />
          <Head>
            <link rel="shortcut icon" href="/favicon/favicon.ico" />
            <meta name="theme-color" content="#E6FAF8" />
          </Head>
          <GlobalStyle />
          <Component {...pageProps} />
        </TinacmsGithubProvider>
      </ModalProvider>
    </TinaProvider>
  )
}

class Site extends App {
  componentDidMount() {
    if (process.env.NODE_ENV === 'production') {
      TagManager.initialize({
        gtmId: process.env.GTM_ID,
      })
    }
  }

  render() {
    const { Component, pageProps } = this.props
    return <MainLayout Component={Component} pageProps={pageProps} />
  }
}

export default Site<|MERGE_RESOLUTION|>--- conflicted
+++ resolved
@@ -6,19 +6,13 @@
 import data from '../content/siteConfig.json'
 import TagManager from 'react-gtm-module'
 import { GlobalStyle } from '../components/styles/GlobalStyle'
-<<<<<<< HEAD
-import { TinacmsGithubProvider } from 'react-tinacms-github'
-import { Toolbar } from '../components/cms/Toolbar'
 import { BrowserStorageApi } from '../utils/plugins/browser-storage-api/BrowserStorageApi'
 import { Alerts } from '../components/layout/Alerts'
-import { authenticate, GithubClient } from 'react-tinacms-github'
-=======
-import { OpenAuthoringProvider } from '../open-authoring/open-authoring/OpenAuthoringProvider'
-import { BrowserStorageApi } from '../utils/plugins/browser-storage-api/BrowserStorageApi'
-import { Alerts } from '../components/layout/Alerts'
-import { GithubApi } from '../utils/plugins/github-api/GithubApi'
-import { authenticate } from '../open-authoring/github-auth/authenticate'
->>>>>>> a1998831
+import {
+  GithubClient,
+  TinacmsGithubProvider,
+  authenticate,
+} from 'react-tinacms-github'
 
 const MainLayout = ({ Component, pageProps }) => {
   const tinaConfig = {
