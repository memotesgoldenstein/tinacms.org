--- conflicted
+++ resolved
@@ -1,13 +1,10 @@
 import React from 'react'
 import styled from 'styled-components'
-<<<<<<< HEAD
 import matter from 'gray-matter'
 import ReactMarkdown from 'react-markdown'
 import Link from 'next/link'
 import Head from 'next/head'
-=======
 import { inlineJsonForm } from 'next-tinacms-json'
->>>>>>> 266f0859
 
 import Layout from '../components/layout/Layout'
 import Button from '../components/ui/Button'
@@ -55,11 +52,7 @@
               target="_blank"
               rel="noopener noreferrer"
             >
-<<<<<<< HEAD
               <TwitterIconSvg />
-=======
-              <TwitterIcon />
->>>>>>> 266f0859
               <h5>Tweet us</h5>
             </a>
             <span className="dotted-line" />
@@ -70,11 +63,7 @@
               target="_blank"
               rel="noopener noreferrer"
             >
-<<<<<<< HEAD
               <GithubIconSvg />
-=======
-              <GithubIcon />
->>>>>>> 266f0859
               <h5>Fork us</h5>
             </a>
             <span className="dotted-line" />
@@ -85,11 +74,7 @@
               target="_blank"
               rel="noopener noreferrer"
             >
-<<<<<<< HEAD
               <SlackIconSvg />
-=======
-              <SlackIcon />
->>>>>>> 266f0859
               <h5>Slack us</h5>
             </a>
             <span className="dotted-line" />
@@ -192,80 +177,6 @@
   }
 }
 
-<<<<<<< HEAD
-=======
-/*
- ** STYLES -------------------------------------------------
- **/
-
-export const Wrapper = styled('div')`
-  padding: 0 ${space.smallMobile}px ${space.xSmallMobile}px
-    ${space.smallMobile}px;
-  @media (min-width: ${breakpoints.lg}px) {
-    padding: 0 ${space.smallDesktop}px ${space.xSmallDesktop}px
-      ${space.smallDesktop}px;
-  }
-`
-export const HeroSection = styled('section')`
-  display: flex;
-  flex-direction: column;
-  align-items: center;
-  color: ${colors.hunterOrange};
-  text-align: center;
-  aside#base {
-    background-color: ${colors.seafoam};
-    background: radial-gradient(
-      circle at center bottom,
-      rgb(203, 238, 243, 0.6),
-      #e6faf8 50%
-    );
-    width: 100%;
-    height: 280px;
-    z-index: -2;
-    position: absolute;
-    top: 0;
-    left: 0;
-  }
-  aside#white-ellipse {
-    width: 120%;
-    height: 10vh;
-    background-color: #fff;
-    z-index: -1;
-    position: absolute;
-    bottom: -5vh;
-    left: -10%;
-    clip-path: ellipse();
-  }
-  h1 {
-    max-width: 320px;
-    margin-top: 57px;
-  }
-  @media (min-width: ${breakpoints.md}px) {
-    aside#base {
-      height: 400px;
-      min-height: unset;
-      max-height: unset;
-    }
-    h1 {
-      max-width: 800px;
-      margin-top: ${space.lrgDesktop}px;
-    }
-  }
-  @media (min-width: ${breakpoints.desktop}px) {
-    aside#base {
-      height: 520px;
-    }
-    aside#white-ellipse {
-      height: 20vh;
-      bottom: -10vh;
-    }
-    h1 {
-      margin-top: 110px;
-    }
-  }
-`
-
->>>>>>> 266f0859
 const SocialSection = styled('section')`
   display: grid;
   grid-template-rows: repeat(4, auto);
