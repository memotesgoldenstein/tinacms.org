--- conflicted
+++ resolved
@@ -1,10 +1,7 @@
 import styled from 'styled-components'
 import { NextSeo } from 'next-seo'
-<<<<<<< HEAD
 import { usePlugin, useWatchFormValues, useCMS } from 'tinacms'
 import { MarkdownCreatorPlugin } from '../../utils/plugins'
-=======
->>>>>>> cb80c60b
 
 import { formatDate } from '../../utils'
 import {
@@ -24,12 +21,9 @@
 import { useLocalGithubMarkdownForm } from '../../utils/github/useLocalGithubMarkdownForm'
 import { fileToUrl } from '../../utils/urls'
 import OpenAuthoringSiteForm from '../../components/layout/OpenAuthoringSiteForm'
-<<<<<<< HEAD
 import { useEffect, useCallback } from 'react'
-=======
 import ContentNotFoundError from '../../utils/github/ContentNotFoundError'
 const fg = require('fast-glob')
->>>>>>> cb80c60b
 
 export default function BlogTemplate({
   markdownFile,
@@ -57,14 +51,8 @@
 
   return (
     <OpenAuthoringSiteForm
-<<<<<<< HEAD
+      form={form}
       path={markdownFile.fileRelativePath}
-      form={form}
-      editMode={editMode}
-    >
-      <Layout pathname="/">
-=======
-      form={form}
       editMode={editMode}
       previewError={previewError}
     >
@@ -72,7 +60,6 @@
         sourceProviderConnection={sourceProviderConnection}
         editMode={editMode}
       >
->>>>>>> cb80c60b
         <NextSeo
           title={frontmatter.title}
           titleTemplate={'%s | ' + siteConfig.title + ' Blog'}
