--- conflicted
+++ resolved
@@ -47,20 +47,15 @@
   const excerpt = data.excerpt
 
   return (
-<<<<<<< HEAD
-    <OpenAuthoringSiteForm form={form} editMode={editMode}>
-      <Layout
-        sourceProviderConnection={sourceProviderConnection}
-        editMode={editMode}
-      >
-=======
     <OpenAuthoringSiteForm
       form={form}
       editMode={editMode}
       previewError={previewError}
     >
-      <Layout pathname="/">
->>>>>>> e7262295
+      <Layout
+        sourceProviderConnection={sourceProviderConnection}
+        editMode={editMode}
+      >
         <NextSeo
           title={frontmatter.title}
           titleTemplate={'%s | ' + siteConfig.title + ' Blog'}
