import styled from 'styled-components'
import { NextSeo } from 'next-seo'
import { GetStaticProps, GetStaticPaths } from 'next'
import { CloseIcon, EditIcon } from '@tinacms/icons'
import { formatDate } from '../../utils'
import {
  Layout,
  Hero,
  Wrapper,
  MarkdownContent,
  RichTextWrapper,
} from '../../components/layout'
import { InlineWysiwyg, InlineTextareaField } from '../../components/ui/inline'
import { getGithubDataFromPreviewProps } from '../../utils/github/sourceProviderConnection'
import getMarkdownData from '../../utils/github/getMarkdownData'
import { useLocalGithubMarkdownForm } from '../../utils/github/useLocalGithubMarkdownForm'
import { fileToUrl } from '../../utils/urls'
import OpenAuthoringSiteForm from '../../components/layout/OpenAuthoringSiteForm'
import ContentNotFoundError from '../../utils/github/ContentNotFoundError'
const fg = require('fast-glob')
import { enterEditMode, exitEditMode } from '../../open-authoring/authFlow'
import { useOpenAuthoring } from '../../components/layout/OpenAuthoring'
import { Button } from '../../components/ui/Button'
import OpenAuthoringError from '../../open-authoring/OpenAuthoringError'
import Error from 'next/error'

export default function BlogTemplate({
  markdownFile,
  sourceProviderConnection,
  siteConfig,
  editMode,
  previewError,
}) {
  // fallback workaround
  if (!markdownFile) {
    return <Error statusCode={404} />
  }

  // Registers Tina Form
  const [data, form] = useLocalGithubMarkdownForm(
    markdownFile,
    formOptions,
    sourceProviderConnection,
    editMode
  )

  const frontmatter = data.frontmatter
  const markdownBody = data.markdownBody
  const excerpt = data.excerpt

  return (
    <OpenAuthoringSiteForm
      form={form}
      path={markdownFile.fileRelativePath}
      editMode={editMode}
      error={previewError}
    >
      <Layout
        sourceProviderConnection={sourceProviderConnection}
        editMode={editMode}
      >
        <NextSeo
          title={frontmatter.title}
          titleTemplate={'%s | ' + siteConfig.title + ' Blog'}
          description={excerpt}
          openGraph={{
            title: frontmatter.title,
            description: excerpt,
            images: [
              {
                url:
                  'https://res.cloudinary.com/forestry-demo/image/upload/l_text:tuner-regular.ttf_70:' +
                  encodeURIComponent(frontmatter.title) +
                  ',g_north_west,x_270,y_95,w_840,c_fit,co_rgb:EC4815/l_text:tuner-regular.ttf_35:' +
                  encodeURIComponent(frontmatter.author) +
                  ',g_north_west,x_270,y_500,w_840,c_fit,co_rgb:241748/v1581087220/TinaCMS/tinacms-social-empty.png',
                width: 1200,
                height: 628,
                alt: frontmatter.title + ` | TinaCMS Blog`,
              },
            ],
          }}
        />
        <Hero>
          <InlineTextareaField name="frontmatter.title" />
        </Hero>
        <BlogWrapper>
          <RichTextWrapper>
            <BlogMeta>
              <MetaWrap>
                <MetaBit>{formatDate(frontmatter.date)}</MetaBit>
                <MetaBit>
                  <span>By</span>{' '}
                  <InlineTextareaField name="frontmatter.author" />
                </MetaBit>
              </MetaWrap>
              <EditLink isEditMode={editMode} />
            </BlogMeta>
            <InlineWysiwyg name="markdownBody">
              <MarkdownContent escapeHtml={false} content={markdownBody} />
            </InlineWysiwyg>
          </RichTextWrapper>
        </BlogWrapper>
      </Layout>
    </OpenAuthoringSiteForm>
  )
}

/*
 ** DATA FETCHING --------------------------------------------------
 */

export const getStaticProps: GetStaticProps = async function({
  preview,
  previewData,
  ...ctx
}) {
  const { slug } = ctx.params

  const {
    sourceProviderConnection,
    accessToken,
  } = getGithubDataFromPreviewProps(previewData)

  let previewError: OpenAuthoringError = null
  let file = {}
  try {
    file = await getMarkdownData(
      `content/blog/${slug}.md`,
      sourceProviderConnection,
      accessToken
    )
  } catch (e) {
    if (e instanceof OpenAuthoringError) {
<<<<<<< HEAD
      previewError = { ...e } //workaround since we cant return error as JSON
=======
      previewError = e
    } else if (e.code === 'ENOENT') {
      return { props: {} } // will render the 404 error
>>>>>>> dd2efd17
    } else {
      throw e
    }
  }

  //TODO - move to readFile
  const { default: siteConfig } = await import('../../content/siteConfig.json')

  return {
    props: {
      sourceProviderConnection,
      editMode: !!preview,
      previewError: previewError,
      siteConfig: {
        title: siteConfig.title,
      },
      markdownFile: file,
    },
  }
}

export const getStaticPaths: GetStaticPaths = async function() {
  const blogs = await fg(`./content/blog/**/*.md`)
  return {
    paths: blogs.map(file => {
      const slug = fileToUrl(file, 'blog')
      return { params: { slug } }
    }),
    fallback: true,
  }
}

/*
 ** TINA FORM CONFIG --------------------------------------------------
 */

const formOptions = {
  label: 'Blog Post',
  fields: [
    {
      label: 'Title',
      name: 'frontmatter.title',
      component: 'text',
    },
    {
      label: 'Author',
      name: 'frontmatter.author',
      component: 'text',
    },
    /*
     ** TODO: add this back in once
     ** draft functionality works again
     */
    // {
    //   name: 'frontmatter.draft',
    //   component: 'toggle',
    //   label: 'Draft',
    // },
    {
      label: 'Date Posted',
      name: 'frontmatter.date',
      component: 'date',
      dateFormat: 'MMMM DD YYYY',
      timeFormat: false,
    },
    {
      label: 'Blog Body',
      name: 'markdownBody',
      component: 'markdown',
    },
  ],
}
/*
 ** STYLES ---------------------------------------------------------
 */

const BlogWrapper = styled(Wrapper)`
  padding-top: 4rem;
  padding-bottom: 3rem;
  max-width: 768px;

  h1,
  .h1,
  h2,
  .h2 {
    color: var(--color-primary);
    em {
      color: var(--color-primary);
      font-style: italic;
    }
  }

  h3,
  .h3,
  h4,
  .h4 {
    color: var(--color-secondary);
    em {
      color: var(--color-secondary);
      font-style: italic;
    }
  }

  h1,
  .h1 {
    font-size: 2rem;
    @media (min-width: 800px) {
      font-size: 3rem;
    }

    @media (min-width: 1200px) {
      font-size: 2.5rem;
    }
  }

  h2,
  .h2 {
    font-size: 1.625rem;
  }
`

const BlogMeta = styled.div`
  width: 100%;
  justify-content: space-between;
  align-items: center;
  display: flex;
  flex-direction: row;
  margin-bottom: 3rem;
  margin-top: -0.5rem;

  @media (min-width: 550px) {
    flex-direction: row;
  }
`

const MetaWrap = styled.span`
  opacity: 0.4;
`

const MetaBit = styled.p`
  display: flex;
  margin: 0 !important;

  span {
    opacity: 0.5;
    margin-right: 0.25rem;
  }
`

/*
 ** Edit Button ------------------------------------------------------
 */

const EditLink = ({ isEditMode }) => {
  const openAuthoring = useOpenAuthoring()

  return (
    <EditButton
      id="OpenAuthoringBlogEditButton"
      onClick={
        isEditMode
          ? exitEditMode
          : () =>
              enterEditMode(
                openAuthoring.githubAuthenticated,
                openAuthoring.forkValid
              )
      }
    >
      {isEditMode ? <CloseIcon /> : <EditIcon />}
      {isEditMode ? 'Exit Edit Mode' : 'Edit This Post'}
    </EditButton>
  )
}

const EditButton = styled(Button)`
  background: none;
  display: flex;
  align-items: center;
  border: 1px solid var(--color-primary);
  padding: 0 1.25rem;
  height: 45px;
  color: var(--color-primary);
  transition: all 150ms ease-out;
  transform: translate3d(0px, 0px, 0px);

  svg {
    fill: currentColor;
    margin: 0 4px 0 -4px;
  }
`<|MERGE_RESOLUTION|>--- conflicted
+++ resolved
@@ -132,13 +132,9 @@
     )
   } catch (e) {
     if (e instanceof OpenAuthoringError) {
-<<<<<<< HEAD
       previewError = { ...e } //workaround since we cant return error as JSON
-=======
-      previewError = e
     } else if (e.code === 'ENOENT') {
       return { props: {} } // will render the 404 error
->>>>>>> dd2efd17
     } else {
       throw e
     }
