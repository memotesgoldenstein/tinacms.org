--- conflicted
+++ resolved
@@ -1,10 +1,9 @@
 import styled from 'styled-components'
-const fg = require('fast-glob')
 import { NextSeo } from 'next-seo'
 import { usePlugin } from 'tinacms'
 import { MarkdownCreatorPlugin } from '../../utils/plugins'
 
-import { formatDate, formatExcerpt } from '../../utils'
+import { formatDate } from '../../utils'
 import {
   Layout,
   Hero,
@@ -22,6 +21,7 @@
 import { useLocalGithubMarkdownForm } from '../../utils/github/useLocalGithubMarkdownForm'
 import { fileToUrl } from '../../utils/urls'
 import OpenAuthoringSiteForm from '../../components/layout/OpenAuthoringSiteForm'
+const fg = require('fast-glob')
 
 export default function BlogTemplate({
   markdownFile,
@@ -90,7 +90,7 @@
 
   const frontmatter = data.frontmatter
   const markdownBody = data.markdownBody
-  const excerpt = data.markdownBody.excerpt
+  const excerpt = data.excerpt
 
   return (
     <OpenAuthoringSiteForm form={form} editMode={editMode}>
@@ -176,16 +176,7 @@
       siteConfig: {
         title: siteConfig.title,
       },
-<<<<<<< HEAD
       markdownFile: file,
-=======
-      markdownFile: {
-        fileRelativePath: `content/blog/${slug}.md`,
-        frontmatter: post.data,
-        markdownBody: post.content,
-        excerpt: formatExcerpt(post.content),
-      },
->>>>>>> 64c381b8
     },
   }
 }
