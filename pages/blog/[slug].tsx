import matter from 'gray-matter'
import styled from 'styled-components'
<<<<<<< HEAD
import { formatDate } from '../../utils'
import { readFile } from '../../utils/readFile'
=======
import { formatDate, formatExcerpt } from '../../utils'
>>>>>>> 2451ada7

import {
  Layout,
  Hero,
  Wrapper,
  MarkdownContent,
  RichTextWrapper,
} from '../../components/layout'
<<<<<<< HEAD
const fg = require('fast-glob')
=======
import { NextSeo } from 'next-seo'
import siteData from '../../content/siteConfig.json'
>>>>>>> 2451ada7

export default function BlogTemplate(props) {
  const frontmatter = props.post.data
  const markdownBody = props.post.content
  const excerpt = formatExcerpt(props.post.content)
  return (
    <Layout pathname="/">
      <NextSeo
        title={frontmatter.title}
        titleTemplate={'%s | ' + siteData.title + ' Blog'}
        description={excerpt}
        openGraph={{
          title: frontmatter.title,
          description: excerpt,
        }}
      />
      <Hero>{frontmatter.title}</Hero>
      <BlogWrapper>
        <RichTextWrapper>
          <BlogMeta>
            <p>By: {frontmatter.author}</p>
            <p>{formatDate(frontmatter.date)}</p>
          </BlogMeta>
          <MarkdownContent escapeHtml={false} content={markdownBody} />
        </RichTextWrapper>
      </BlogWrapper>
    </Layout>
  )
}

export async function unstable_getStaticProps(ctx) {
  const { slug } = ctx.params
  //TODO - change to fs.readFile once we move to getStaticProps
  const content = await readFile(`content/blog/${slug}.md`)
  const post = matter(content)

  return {
    props: {
      // fileRelativePath: `src/posts/${slug}.md`,
      post: {
        data: { ...post.data, slug },
        content: post.content,
      },
    },
  }
}

export async function unstable_getStaticPaths() {
  const blogs = await fg(`./content/blog/**/*.md`)
  return blogs.map(file => {
    const slug = file
      .split('/blog/')[1]
      .replace(/ /g, '-')
      .slice(0, -3)
      .trim()
    return { params: { slug } }
  })
}

const BlogWrapper = styled(Wrapper)`
  padding-top: 4rem;
  padding-bottom: 3rem;
  max-width: 768px;
`

const BlogMeta = styled.div`
  width: 100%;
  justify-content: space-between;
  display: flex;
  flex-grow: 1;
  margin-bottom: 1.5rem;
  margin-top: -0.5rem;
  opacity: 0.5;
  p {
    margin: 0 !important;
  }
`<|MERGE_RESOLUTION|>--- conflicted
+++ resolved
@@ -1,11 +1,7 @@
 import matter from 'gray-matter'
 import styled from 'styled-components'
-<<<<<<< HEAD
-import { formatDate } from '../../utils'
 import { readFile } from '../../utils/readFile'
-=======
 import { formatDate, formatExcerpt } from '../../utils'
->>>>>>> 2451ada7
 
 import {
   Layout,
@@ -14,12 +10,9 @@
   MarkdownContent,
   RichTextWrapper,
 } from '../../components/layout'
-<<<<<<< HEAD
 const fg = require('fast-glob')
-=======
 import { NextSeo } from 'next-seo'
 import siteData from '../../content/siteConfig.json'
->>>>>>> 2451ada7
 
 export default function BlogTemplate(props) {
   const frontmatter = props.post.data
