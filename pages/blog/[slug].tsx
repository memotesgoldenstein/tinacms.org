import styled from 'styled-components'
import { NextSeo } from 'next-seo'
import { GetStaticProps, GetStaticPaths } from 'next'
import { CloseIcon, EditIcon } from '@tinacms/icons'
import { formatDate } from '../../utils'
import {
  Layout,
  Hero,
  Wrapper,
  MarkdownContent,
  DocsTextWrapper,
} from 'components/layout'
import { InlineTextareaField } from 'react-tinacms-inline'
import { useGithubMarkdownForm } from 'react-tinacms-github'
import { fileToUrl } from 'utils/urls'
import { InlineGithubForm } from 'components/layout/InlineGithubForm'
const fg = require('fast-glob')
import { Button } from 'components/ui/Button'
import Error from 'next/error'
import { getMarkdownPreviewProps } from 'utils/getMarkdownFile'
import { InlineWysiwyg } from 'components/inline-wysiwyg'
import { usePlugin, useCMS } from 'tinacms'
<<<<<<< HEAD
import { useEffect } from 'react'
import createDecorator from 'final-form-calculate'

=======
import Toc from '../../components/toc'
import { useLastEdited } from 'utils/useLastEdited'
import { LastEdited } from 'components/ui'
>>>>>>> 27a4723d
function BlogTemplate({ file, siteConfig, preview }) {
  // fallback workaround
  if (!file) {
    return <Error statusCode={404} />
  }

  // Registers Tina Form
  const [data, form] = useGithubMarkdownForm(file, formOptions)

  usePlugin(form)

  const frontmatter = data.frontmatter
  const markdownBody = data.markdownBody
  const excerpt = data.excerpt

<<<<<<< HEAD
  const cms = useCMS()

  useEffect(() => {
    if (cms.disabled) {
      return
    }
    const decorator = createDecorator({
      field: /.*/,
      updates: {
        'frontmatter.last_edited': () => formatDate(Date.now()),
      },
    })
    return decorator(form.finalForm)
  }, [form.id])
=======
  useLastEdited(form)
>>>>>>> 27a4723d

  return (
    <InlineGithubForm form={form}>
      <Layout>
        <NextSeo
          title={frontmatter.title}
          titleTemplate={'%s | ' + siteConfig.title + ' Blog'}
          description={excerpt}
          openGraph={{
            title: frontmatter.title,
            description: excerpt,
            images: [
              {
                url:
                  'https://res.cloudinary.com/forestry-demo/image/upload/l_text:tuner-regular.ttf_70:' +
                  encodeURIComponent(frontmatter.title) +
                  ',g_north_west,x_270,y_95,w_840,c_fit,co_rgb:EC4815/l_text:tuner-regular.ttf_35:' +
                  encodeURIComponent(frontmatter.author) +
                  ',g_north_west,x_270,y_500,w_840,c_fit,co_rgb:241748/v1581087220/TinaCMS/tinacms-social-empty.png',
                width: 1200,
                height: 628,
                alt: frontmatter.title + ` | TinaCMS Blog`,
              },
            ],
          }}
        />
        <Hero>
          <InlineTextareaField name="frontmatter.title" />
        </Hero>
        <BlogWrapper>
          <DocsTextWrapper>
            <BlogMeta>
              <MetaWrap>
                <MetaBit>{formatDate(frontmatter.date)}</MetaBit>
                <MetaBit>
                  <span>By</span>{' '}
                  <InlineTextareaField name="frontmatter.author" />
                </MetaBit>
              </MetaWrap>
              <EditLink />
            </BlogMeta>
            <InlineWysiwyg name="markdownBody">
              <MarkdownContent escapeHtml={false} content={markdownBody} />
            </InlineWysiwyg>
<<<<<<< HEAD
            {frontmatter.last_edited &&
              `Last Edited: ${frontmatter.last_edited}`}
=======
            <LastEdited date={frontmatter.last_edited} />
>>>>>>> 27a4723d
          </DocsTextWrapper>
        </BlogWrapper>
      </Layout>
    </InlineGithubForm>
  )
}

export default BlogTemplate

/*
 ** DATA FETCHING --------------------------------------------------
 */

export const getStaticProps: GetStaticProps = async function({
  preview,
  previewData,
  ...ctx
}) {
  const { slug } = ctx.params

  //TODO - move to readFile
  const { default: siteConfig } = await import('../../content/siteConfig.json')

  const previewProps = await getMarkdownPreviewProps(
    `content/blog/${slug}.md`,
    preview,
    previewData
  )

  if ((previewProps.props.error?.status || '') === 'ENOENT') {
    return { props: {} } // will render the 404 error
  }

  return {
    props: {
      ...previewProps.props,
      siteConfig: { title: siteConfig.title },
    },
  }
}

export const getStaticPaths: GetStaticPaths = async function() {
  const blogs = await fg(`./content/blog/**/*.md`)
  return {
    paths: blogs.map(file => {
      const slug = fileToUrl(file, 'blog')
      return { params: { slug } }
    }),
    fallback: true,
  }
}

/*
 ** TINA FORM CONFIG --------------------------------------------------
 */

const formOptions = {
  label: 'Blog Post',
  fields: [
    {
      label: 'Title',
      name: 'frontmatter.title',
      component: 'text',
    },
    {
      label: 'Author',
      name: 'frontmatter.author',
      component: 'text',
    },
    /*
     ** TODO: add this back in once
     ** draft functionality works again
     */
    // {
    //   name: 'frontmatter.draft',
    //   component: 'toggle',
    //   label: 'Draft',
    // },
    {
      label: 'Date Posted',
      name: 'frontmatter.date',
      component: 'date',
      dateFormat: 'MMMM DD YYYY',
      timeFormat: false,
    },
    {
      label: 'Blog Body',
      name: 'markdownBody',
      component: 'markdown',
    },
  ],
}
/*
 ** STYLES ---------------------------------------------------------
 */

const BlogWrapper = styled(Wrapper)`
  padding-top: 4rem;
  padding-bottom: 3rem;
  max-width: 768px;
`

const BlogMeta = styled.div`
  width: 100%;
  justify-content: space-between;
  align-items: center;
  display: flex;
  flex-direction: row;
  margin-bottom: 3rem;
  margin-top: -0.5rem;

  @media (min-width: 550px) {
    flex-direction: row;
  }
`

const MetaWrap = styled.span`
  opacity: 0.4;
`

const MetaBit = styled.p`
  display: flex;
  margin: 0 !important;

  span {
    opacity: 0.5;
    margin-right: 0.25rem;
  }
`

/*
 ** Edit Button ------------------------------------------------------
 */

const EditLink = () => {
  const cms = useCMS()

  return (
    <EditButton id="OpenAuthoringBlogEditButton" onClick={cms.toggle}>
      {cms.enabled ? <CloseIcon /> : <EditIcon />}
      {cms.enabled ? 'Exit Edit Mode' : 'Edit This Post'}
    </EditButton>
  )
}

const EditButton = styled(Button)`
  background: none;
  display: flex;
  align-items: center;
  border: 1px solid var(--color-primary);
  padding: 0 1.25rem;
  height: 45px;
  color: var(--color-primary);
  transition: all 150ms ease-out;
  transform: translate3d(0px, 0px, 0px);

  svg {
    fill: currentColor;
    margin: 0 4px 0 -4px;
  }
`<|MERGE_RESOLUTION|>--- conflicted
+++ resolved
@@ -20,15 +20,10 @@
 import { getMarkdownPreviewProps } from 'utils/getMarkdownFile'
 import { InlineWysiwyg } from 'components/inline-wysiwyg'
 import { usePlugin, useCMS } from 'tinacms'
-<<<<<<< HEAD
 import { useEffect } from 'react'
-import createDecorator from 'final-form-calculate'
-
-=======
-import Toc from '../../components/toc'
 import { useLastEdited } from 'utils/useLastEdited'
 import { LastEdited } from 'components/ui'
->>>>>>> 27a4723d
+
 function BlogTemplate({ file, siteConfig, preview }) {
   // fallback workaround
   if (!file) {
@@ -39,29 +34,11 @@
   const [data, form] = useGithubMarkdownForm(file, formOptions)
 
   usePlugin(form)
+  useLastEdited(form)
 
   const frontmatter = data.frontmatter
   const markdownBody = data.markdownBody
   const excerpt = data.excerpt
-
-<<<<<<< HEAD
-  const cms = useCMS()
-
-  useEffect(() => {
-    if (cms.disabled) {
-      return
-    }
-    const decorator = createDecorator({
-      field: /.*/,
-      updates: {
-        'frontmatter.last_edited': () => formatDate(Date.now()),
-      },
-    })
-    return decorator(form.finalForm)
-  }, [form.id])
-=======
-  useLastEdited(form)
->>>>>>> 27a4723d
 
   return (
     <InlineGithubForm form={form}>
@@ -106,12 +83,7 @@
             <InlineWysiwyg name="markdownBody">
               <MarkdownContent escapeHtml={false} content={markdownBody} />
             </InlineWysiwyg>
-<<<<<<< HEAD
-            {frontmatter.last_edited &&
-              `Last Edited: ${frontmatter.last_edited}`}
-=======
             <LastEdited date={frontmatter.last_edited} />
->>>>>>> 27a4723d
           </DocsTextWrapper>
         </BlogWrapper>
       </Layout>
