<<<<<<< HEAD
import { getGuideNavProps } from '../../utils/guide_helpers'
import { readMarkdownFile } from '../../utils/getMarkdownFile'
import React, { useMemo } from 'react'
=======
import { getGuideNavProps } from 'utils/guide_helpers'
import { readMarkdownFile } from 'utils/getMarkdownFile'
import React, { useState, useEffect, useMemo } from 'react'
>>>>>>> 048896fa
import { useRouter } from 'next/router'
import {
  DocsLayout,
  DocsTextWrapper,
  Wrapper,
  MarkdownContent,
  Footer,
} from 'components/layout'
import { NextSeo } from 'next-seo'
import {
  DocsNavToggle,
  DocsMobileTinaIcon,
  DocsContent,
} from '../docs/[...slug]'
import { DocsNav, Overlay, DynamicLink, DocsHeaderNav } from 'components/ui'
import { CardGrid, Card } from 'components/ui/Cards'
import RightArrowSvg from '../../public/svg/right-arrow.svg'

const GuideTemplate = props => {
  let data = props.markdownFile.data
  const [open, setOpen] = React.useState(false)
  const frontmatter = data.frontmatter
  const markdownBody = data.markdownBody
  const excerpt = props.markdownFile.data.excerpt

  let navData = useMemo(() => {
    if (props.currentGuide) {
      return [
        {
          title: props.currentGuide.title,
          id: props.currentGuide.title,
          collapsible: false,
          items: props.currentGuide.steps,
          returnLink: {
            url: '/guides',
            label: '‹ Back to Guides',
          },
        },
      ]
    } else {
      return props.allGuides.sort((a, b) => a.weight > b.weight)
    }
  }, [props.currentGuide, props.allGuides])

  const router = useRouter()
  const currentPath = router.asPath

  const guideTitle = props.currentGuide
    ? props.currentGuide.title
    : 'TinaCMS Guides'

  return (
    <DocsLayout isEditing={props.editMode}>
      <NextSeo
        title={frontmatter.title}
        titleTemplate={'%s | TinaCMS Docs'}
        description={excerpt}
        openGraph={{
          title: frontmatter.title,
          description: excerpt,
          images: [
            {
              url:
                'https://res.cloudinary.com/forestry-demo/image/upload/l_text:tuner-regular.ttf_90_center:' +
                encodeURIComponent(guideTitle) +
                ',g_center,x_0,y_50,w_850,c_fit,co_rgb:EC4815/v1581087220/TinaCMS/tinacms-social-empty-docs.png',
              width: 1200,
              height: 628,
              alt: guideTitle,
            },
          ],
        }}
      />
      <DocsNavToggle open={open} onClick={() => setOpen(!open)} />
      <DocsMobileTinaIcon docs />
      <DocsNav open={open} navItems={navData} />
      <DocsContent>
        <DocsHeaderNav color={'light'} open={open} />
        <DocsTextWrapper>
          <Wrapper narrow>
            <h1>{frontmatter.title}</h1>
            <hr />
            <MarkdownContent escapeHtml={false} content={markdownBody} />
            {navData &&
              navData.map(section => (
                <GuideSection key={section.id} {...section} />
              ))}
          </Wrapper>
        </DocsTextWrapper>
        <Footer light editMode={props.editMode} />
      </DocsContent>
      <Overlay open={open} onClick={() => setOpen(false)} />
    </DocsLayout>
  )
}

interface NavSection {
  id: string
  slug: string
  title: string
  items: NavSection[]
  collapsible?: boolean
  returnLink?: {
    url: string
    label: string
  }
}

const GuideSection = (section: NavSection) => {
  const hasChildren = section.items && section.items.length > 0

  return (
    <>
      <h2>{section.title}</h2>
      {hasChildren && (
        <CardGrid>
          {(section.items || []).map(item => (
            <DynamicLink href={item.slug} passHref>
              <Card>
                <p style={{ margin: '0' }}>{item.title}</p>
                <RightArrowSvg />
              </Card>
            </DynamicLink>
          ))}
        </CardGrid>
      )}
    </>
  )
}

export default GuideTemplate

export const getStaticProps = async () => {
  const path = require('path')
  return {
    props: {
      slug: '/guides',
      currentGuide: null,
      markdownFile: await readMarkdownFile(
        path.resolve('./content/guides/index.md')
      ),
      allGuides: await getGuideNavProps(),
    },
  }
}<|MERGE_RESOLUTION|>--- conflicted
+++ resolved
@@ -1,12 +1,6 @@
-<<<<<<< HEAD
-import { getGuideNavProps } from '../../utils/guide_helpers'
-import { readMarkdownFile } from '../../utils/getMarkdownFile'
-import React, { useMemo } from 'react'
-=======
 import { getGuideNavProps } from 'utils/guide_helpers'
 import { readMarkdownFile } from 'utils/getMarkdownFile'
 import React, { useState, useEffect, useMemo } from 'react'
->>>>>>> 048896fa
 import { useRouter } from 'next/router'
 import {
   DocsLayout,
