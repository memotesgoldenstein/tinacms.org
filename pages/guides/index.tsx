import { NextSeo } from 'next-seo'
import React from 'react'

import { getGuideNavProps } from 'utils/guide_helpers'
import { getMarkdownPreviewProps } from 'utils/getMarkdownFile'
import { getDocsNav } from 'utils/docs/getDocProps'
import { createTocListener } from 'utils'
import { DocsLayout, Wrapper, MarkdownContent } from 'components/layout'
<<<<<<< HEAD
import {
  DocGridToc,
  DocGridContent,
  DocsGrid,
  DocGridHeader,
  DocsPageTitle,
} from '../docs/[...slug]'
import Toc from 'components/toc'
=======
import { NextSeo } from 'next-seo'
import { DynamicLink } from 'components/ui'
import { CardGrid, Card } from 'components/ui/Cards'
import RightArrowSvg from '../../public/svg/right-arrow.svg'
import styled from 'styled-components'
import { openGraphImage } from 'utils/open-graph-image'
>>>>>>> 8db886c1

const GuideTemplate = ({ markdownFile, navItems, tocItems }) => {
  const { frontmatter, markdownBody, excerpt } = markdownFile.data
  const [activeIds, setActiveIds] = React.useState([])
  const isBrowser = typeof window !== `undefined`
  const contentRef = React.useRef<HTMLDivElement>(null)

  React.useEffect(() => {
    if (!isBrowser || !contentRef.current) {
      return
    }

    const activeTocListener = createTocListener(contentRef, setActiveIds)
    window.addEventListener('scroll', activeTocListener)

    return () => window.removeEventListener('scroll', activeTocListener)
  }, [contentRef])

  return (
    <>
      <NextSeo
        title={frontmatter.title}
        titleTemplate={'%s | TinaCMS Docs'}
        description={excerpt}
        openGraph={{
          title: frontmatter.title,
          description: excerpt,
<<<<<<< HEAD
          images: [
            {
              url:
                'https://res.cloudinary.com/forestry-demo/image/upload/l_text:tuner-regular.ttf_90_center:' +
                encodeURIComponent('TinaCMS Guides') +
                ',g_center,x_0,y_50,w_850,c_fit,co_rgb:EC4815/v1581087220/TinaCMS/tinacms-social-empty-docs.png',
              width: 1200,
              height: 628,
              alt: 'TinaCMS Guides',
            },
          ],
=======
          images: [openGraphImage(guideTitle)],
>>>>>>> 8db886c1
        }}
      />
      <DocsLayout navItems={navItems}>
        <DocsGrid>
          <DocGridHeader>
            <DocsPageTitle>{frontmatter.title}</DocsPageTitle>
          </DocGridHeader>
          <DocGridToc>
            <Toc tocItems={tocItems} activeIds={activeIds} />
          </DocGridToc>
          <DocGridContent ref={contentRef}>
            <hr />
            <MarkdownContent escapeHtml={false} content={markdownBody} />
          </DocGridContent>
        </DocsGrid>
      </DocsLayout>
    </>
  )
}

export default GuideTemplate

export const getStaticProps = async ctx => {
  const {
    props: { preview, file: markdownFile, tocItems },
  } = await getMarkdownPreviewProps(
    `content/guides/index.md`,
    ctx.preview,
    ctx.previewData
  )

  return {
    props: {
      slug: '/guides',
      markdownFile,
      tocItems,
      allGuides: await getGuideNavProps(),
      navItems: await getDocsNav(preview, {}),
    },
  }
}<|MERGE_RESOLUTION|>--- conflicted
+++ resolved
@@ -6,7 +6,6 @@
 import { getDocsNav } from 'utils/docs/getDocProps'
 import { createTocListener } from 'utils'
 import { DocsLayout, Wrapper, MarkdownContent } from 'components/layout'
-<<<<<<< HEAD
 import {
   DocGridToc,
   DocGridContent,
@@ -15,14 +14,7 @@
   DocsPageTitle,
 } from '../docs/[...slug]'
 import Toc from 'components/toc'
-=======
-import { NextSeo } from 'next-seo'
-import { DynamicLink } from 'components/ui'
-import { CardGrid, Card } from 'components/ui/Cards'
-import RightArrowSvg from '../../public/svg/right-arrow.svg'
-import styled from 'styled-components'
 import { openGraphImage } from 'utils/open-graph-image'
->>>>>>> 8db886c1
 
 const GuideTemplate = ({ markdownFile, navItems, tocItems }) => {
   const { frontmatter, markdownBody, excerpt } = markdownFile.data
@@ -50,21 +42,7 @@
         openGraph={{
           title: frontmatter.title,
           description: excerpt,
-<<<<<<< HEAD
-          images: [
-            {
-              url:
-                'https://res.cloudinary.com/forestry-demo/image/upload/l_text:tuner-regular.ttf_90_center:' +
-                encodeURIComponent('TinaCMS Guides') +
-                ',g_center,x_0,y_50,w_850,c_fit,co_rgb:EC4815/v1581087220/TinaCMS/tinacms-social-empty-docs.png',
-              width: 1200,
-              height: 628,
-              alt: 'TinaCMS Guides',
-            },
-          ],
-=======
           images: [openGraphImage(guideTitle)],
->>>>>>> 8db886c1
         }}
       />
       <DocsLayout navItems={navItems}>
