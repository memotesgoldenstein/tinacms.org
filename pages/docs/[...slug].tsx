--- conflicted
+++ resolved
@@ -33,7 +33,6 @@
   )
 }
 
-<<<<<<< HEAD
 export async function unstable_getStaticProps(ctx) {
   let { slug: slugs } = ctx.params
 
@@ -41,12 +40,43 @@
   const content = await import(`../../content/docs/${slug}.md`)
   const doc = matter(content.default)
 
-  const docsNavData = await import('../../content/pages/toc-doc.json')
-  // workaround for json data imported as indexed Obj
-  const docsNav = Object.keys(docsNavData).map(function(key) {
-    return docsNavData[key]
+  const docsNavData = await import('../../content/toc-doc.json')
+  const nextDocPage =
+    doc.data.next &&
+    matter((await import(`../../content${doc.data.next}.md`)).default)
+  const prevDocPage =
+    doc.data.prev &&
+    matter((await import(`../../content${doc.data.prev}.md`)).default)
+
+  return {
+    props: {
+      doc: {
+        data: { ...doc.data, slug },
+        content: doc.content,
+      },
+      docsNav: docsNavData.default,
+      nextPage: {
+        slug: doc.data.next,
+        title: nextDocPage && nextDocPage.data.title,
+      },
+      prevPage: {
+        slug: doc.data.prev,
+        title: prevDocPage && prevDocPage.data.title,
+      },
+    },
+  }
+}
+
+export async function unstable_getStaticPaths() {
+  const fg = require('fast-glob')
+  const contentDir = './content/docs/'
+  const files = await fg(`${contentDir}**/*.md`)
+  return files.map(file => {
+    const path = file.substring(contentDir.length, file.length - 3)
+    return { params: { slug: path.split('/') } }
   })
-=======
+}
+
 const DocsLayout = styled.div`
   padding: 6rem 0 3rem 0;
 
@@ -79,52 +109,4 @@
   .h2 {
     font-size: 1.75rem;
   }
-`
-
-DocTemplate.getInitialProps = async function(ctx) {
-  const { slug: slugs } = ctx.query
-  const fullSlug = slugs.join('/')
-  const content = await import(`../../content/docs/${fullSlug}.md`)
-  const doc = matter(content.default)
-
-  const docsNavData = await import('../../content/toc-doc.json')
-  const nextDocPage =
-    doc.data.next &&
-    matter((await import(`../../content${doc.data.next}.md`)).default)
-  const prevDocPage =
-    doc.data.prev &&
-    matter((await import(`../../content${doc.data.prev}.md`)).default)
->>>>>>> f7e690d5
-
-  return {
-    props: {
-      doc: {
-        data: { ...doc.data, slug },
-        content: doc.content,
-      },
-      docsNav,
-    },
-<<<<<<< HEAD
-=======
-    docsNav: docsNavData.default,
-    nextPage: {
-      slug: doc.data.next,
-      title: nextDocPage && nextDocPage.data.title,
-    },
-    prevPage: {
-      slug: doc.data.prev,
-      title: prevDocPage && prevDocPage.data.title,
-    },
->>>>>>> f7e690d5
-  }
-}
-
-export async function unstable_getStaticPaths() {
-  const fg = require('fast-glob')
-  const contentDir = './content/docs/'
-  const files = await fg(`${contentDir}**/*.md`)
-  return files.map(file => {
-    const path = file.substring(contentDir.length, file.length - 3)
-    return { params: { slug: path.split('/') } }
-  })
-}+`