--- conflicted
+++ resolved
@@ -45,15 +45,12 @@
   const excerpt = props.markdownFile.data.excerpt
 
   return (
-<<<<<<< HEAD
     <OpenAuthoringSiteForm
-      path={props.markdownFile.fileRelativePath}
       form={form}
+      path={markdownFile.fileRelativePath}
       editMode={props.editMode}
+      previewError={props.previewError}
     >
-=======
-    <OpenAuthoringSiteForm form={form} editMode={props.editMode} previewError={props.previewError}>
->>>>>>> cb80c60b
       <DocsLayout>
         <NextSeo
           title={frontmatter.title}
@@ -121,17 +118,17 @@
   let { slug: slugs } = props.params
 
   const slug = slugs.join('/')
-  
+
   try {
     return getDocProps(props, slug)
   } catch (e) {
-    console.log("failed: " + e);
-    
+    console.log('failed: ' + e)
+
     if (e instanceof ContentNotFoundError) {
       return {
         props: {
-          previewError: e.message
-        }
+          previewError: e.message,
+        },
       }
     } else {
       throw e
@@ -139,7 +136,7 @@
   }
 }
 
-export async function unstable_getStaticPaths() {  
+export async function unstable_getStaticPaths() {
   const fg = require('fast-glob')
   const contentDir = './content/docs/'
   const files = await fg(`${contentDir}**/*.md`)
