<<<<<<< HEAD
import React, { useState } from 'react'
=======
>>>>>>> 7c50a852
import matter from 'gray-matter'
import styled from 'styled-components'

import {
  DocsLayout,
  MarkdownContent,
  RichTextWrapper,
  Wrapper,
  Pagination,
  Header,
} from '../../components/layout'
<<<<<<< HEAD
import { DocsNav, NavToggle, HeaderNav, Overlay } from '../../components/ui'
import { TinaIcon } from '../../components/logo/TinaIcon'
=======
import { DocsNav } from '../../components/ui/DocsNav'
import { readFile } from '../../utils/readFile'
>>>>>>> 7c50a852

export default function DocTemplate(props) {
  const [open, setOpen] = useState(false)
  const frontmatter = props.doc.data
  const markdownBody = props.doc.content
  return (
    <DocsLayout>
      <DocsNav open={open} navItems={props.docsNav} />
      <DocsContent>
        <DocsHeader open={open}>
          <TinaIcon />
          <NavToggle open={open} onClick={() => setOpen(!open)} />
          <HeaderNav color={'seafoam'} open={open} />
          <iframe
            src="https://ghbtns.com/github-btn.html?user=tinacms&repo=tinacms&type=star&count=true&size=large"
            frameBorder="0"
            scrolling="0"
            width="145px"
            height="30px"
          ></iframe>
        </DocsHeader>
        <RichTextWrapper>
          <Wrapper narrow>
            <h1>{frontmatter.title}</h1>
            <hr />
            <MarkdownContent content={markdownBody} />
            <Pagination prevPage={props.prevPage} nextPage={props.nextPage} />
          </Wrapper>
        </RichTextWrapper>
      </DocsContent>
      <Overlay open={open} onClick={() => setOpen(false)} />
    </DocsLayout>
  )
}

export async function unstable_getStaticProps(ctx) {
  let { slug: slugs } = ctx.params

  const slug = slugs.join('/')
  const content = await readFile(`content/docs/${slug}.md`)
  const doc = matter(content)

  const docsNavData = await import('../../content/toc-doc.json')
  const nextDocPage =
    doc.data.next && matter(await readFile(`content${doc.data.next}.md`))
  const prevDocPage =
    doc.data.prev && matter(await readFile(`content${doc.data.prev}.md`))

  return {
    props: {
      doc: {
        data: { ...doc.data, slug },
        content: doc.content,
      },
      docsNav: docsNavData.default,
      nextPage: {
        slug: doc.data.next,
        title: nextDocPage && nextDocPage.data.title,
      },
      prevPage: {
        slug: doc.data.prev,
        title: prevDocPage && prevDocPage.data.title,
      },
    },
  }
}

export async function unstable_getStaticPaths() {
  const fg = require('fast-glob')
  const contentDir = './content/docs/'
  const files = await fg(`${contentDir}**/*.md`)
  return files.map(file => {
    const path = file.substring(contentDir.length, file.length - 3)
    return { params: { slug: path.split('/') } }
  })
}

interface DocsHeader {
  open: boolean
}

const DocsHeader = styled.div<DocsHeader>`
  position: fixed;
  top: 0;
  left: 0;
  width: 100%;
  z-index: 250;
  height: 5rem;
  display: flex;
  justify-content: flex-end;
  align-items: center;

  ${TinaIcon} {
    position: absolute;
    top: 50%;
    left: 50%;
    transform: translate3d(-50%, -50%, 0);
    z-index: 500;

    @media (min-width: 999px) {
      left: 2rem;
      transform: translate3d(0, -50%, 0);
      position: fixed;
      top: 2.5rem;
      left: 2rem;
    }
  }

  ${NavToggle} {
    position: fixed;
    top: 1.25rem;
    left: 1rem;
    z-index: 500;

    @media (min-width: 999px) {
      display: none;
    }
  }

  ${HeaderNav} {
    @media (max-width: 999px) {
      display: none;
    }
  }

  iframe {
    margin: 0 2rem 0 1rem;
    @media (max-width: 450px) {
      display: none;
    }
  }
`

const DocsContent = styled.div`
  grid-area: content;
  overflow-y: auto;

  ${Wrapper} {
    padding-top: 6rem;
    padding-bottom: 3rem;
  }

  h1,
  .h1 {
    font-size: 2rem;

    @media (min-width: 800px) {
      font-size: 3rem;
    }

    @media (min-width: 1200px) {
      font-size: 2.5rem;
    }
  }

  h2,
  .h2 {
    font-size: 1.75rem;
  }
`<|MERGE_RESOLUTION|>--- conflicted
+++ resolved
@@ -1,7 +1,4 @@
-<<<<<<< HEAD
 import React, { useState } from 'react'
-=======
->>>>>>> 7c50a852
 import matter from 'gray-matter'
 import styled from 'styled-components'
 
@@ -11,15 +8,10 @@
   RichTextWrapper,
   Wrapper,
   Pagination,
-  Header,
 } from '../../components/layout'
-<<<<<<< HEAD
 import { DocsNav, NavToggle, HeaderNav, Overlay } from '../../components/ui'
 import { TinaIcon } from '../../components/logo/TinaIcon'
-=======
-import { DocsNav } from '../../components/ui/DocsNav'
 import { readFile } from '../../utils/readFile'
->>>>>>> 7c50a852
 
 export default function DocTemplate(props) {
   const [open, setOpen] = useState(false)
