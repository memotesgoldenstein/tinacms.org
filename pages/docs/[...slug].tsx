--- conflicted
+++ resolved
@@ -2,29 +2,9 @@
 import styled from 'styled-components'
 import { NextSeo } from 'next-seo'
 import { GetStaticProps, GetStaticPaths } from 'next'
-<<<<<<< HEAD
 import { DocsLayout, MarkdownContent } from 'components/layout'
 import { NavToggle, DocsPagination } from 'components/ui'
 import { InlineTextareaField } from 'react-tinacms-inline'
-=======
-import {
-  DocsLayout,
-  MarkdownContent,
-  DocsTextWrapper,
-  Wrapper,
-  Footer,
-} from 'components/layout'
-import {
-  DocsNav,
-  NavToggle,
-  DocsHeaderNav,
-  Overlay,
-  DocsPagination,
-  LastEdited,
-} from 'components/ui'
-import { InlineTextareaField, useInlineForm } from 'react-tinacms-inline'
-import { TinaIcon } from 'components/logo'
->>>>>>> 27a4723d
 import { useGithubMarkdownForm } from 'react-tinacms-github'
 import { getDocProps } from 'utils/docs/getDocProps'
 import { InlineGithubForm } from 'components/layout/InlineGithubForm'
@@ -32,14 +12,8 @@
 import { InlineWysiwyg } from 'components/inline-wysiwyg'
 import { usePlugin } from 'tinacms'
 import Toc from '../../components/toc'
-<<<<<<< HEAD
-import { createTocListener, formatDate } from 'utils'
-import createDecorator from 'final-form-calculate'
-=======
 import { createTocListener } from 'utils'
 import { useLastEdited } from 'utils/useLastEdited'
-
->>>>>>> 27a4723d
 
 function DocTemplate(props) {
   // Registers Tina Form
@@ -54,12 +28,6 @@
   const tocItems = props.tocItems
   const [activeIds, setActiveIds] = useState([])
 
-<<<<<<< HEAD
-  const cms = useCMS()
-
-=======
-  
->>>>>>> 27a4723d
   React.useEffect(() => {
     if (!isBrowser || !contentRef.current) {
       return
@@ -71,20 +39,7 @@
   }, [contentRef, data])
 
   usePlugin(form)
-
-<<<<<<< HEAD
-  useEffect(() => {
-    if (cms.disabled) {
-      return
-    }
-    const decorator = createDecorator({
-      field: /.*/,
-      updates: {
-        'frontmatter.last_edited': () => formatDate(Date.now()),
-      },
-    })
-    return decorator(form.finalForm)
-  }, [form.id])
+  useLastEdited(form)
 
   return (
     <InlineGithubForm form={form}>
@@ -123,76 +78,13 @@
             <InlineWysiwyg name="markdownBody">
               <MarkdownContent escapeHtml={false} content={markdownBody} />
             </InlineWysiwyg>
-            {frontmatter.last_edited &&
-              `Last Edited: ${frontmatter.last_edited}`}
+            <LastEdited date={frontmatter.last_edited} />
             <DocsPagination
               prevPage={props.prevPage}
               nextPage={props.nextPage}
             />
           </DocGridContent>
         </DocsGrid>
-=======
-  useLastEdited(form)
-  
-  return (
-    <OpenAuthoringSiteForm
-      form={form}
-      path={props.file.fileRelativePath}
-      preview={props.preview}
-    >
-      <DocsLayout isEditing={props.preview}>
-        <NextSeo
-          title={frontmatter.title}
-          titleTemplate={'%s | TinaCMS Docs'}
-          description={excerpt}
-          openGraph={{
-            title: frontmatter.title,
-            description: excerpt,
-            images: [
-              {
-                url:
-                  'https://res.cloudinary.com/forestry-demo/image/upload/l_text:tuner-regular.ttf_90_center:' +
-                  encodeURIComponent(frontmatter.title) +
-                  ',g_center,x_0,y_50,w_850,c_fit,co_rgb:EC4815/v1581087220/TinaCMS/tinacms-social-empty-docs.png',
-                width: 1200,
-                height: 628,
-                alt: frontmatter.title + ` | TinaCMS Docs`,
-              },
-            ],
-          }}
-        />
-        <DocsNavToggle open={open} onClick={() => setOpen(!open)} />
-        <DocsMobileTinaIcon docs />
-        <DocsNav open={open} navItems={props.docsNav} />
-        <DocsContent>
-          <DocsHeaderNav color={'light'} open={open} />
-          <DocsTextWrapper>
-            <DocsGrid>
-              <DocGridHeader>
-                <DocsPageTitle>
-                  <InlineTextareaField name="frontmatter.title" />
-                </DocsPageTitle>
-              </DocGridHeader>
-              <DocGridToc>
-                <Toc tocItems={tocItems} activeIds={activeIds} />
-              </DocGridToc>
-              <DocGridContent ref={contentRef}>
-                <hr />
-                <InlineWysiwyg name="markdownBody">
-                  <MarkdownContent escapeHtml={false} content={markdownBody} />
-                </InlineWysiwyg>
-                <LastEdited date={frontmatter.last_edited} />
-                <DocsPagination
-                  prevPage={props.prevPage}
-                  nextPage={props.nextPage}
-                />
-              </DocGridContent>
-            </DocsGrid>
-          </DocsTextWrapper>
-          <Footer light preview={props.preview} />
-        </DocsContent>
-        <Overlay open={open} onClick={() => setOpen(false)} />
->>>>>>> 27a4723d
       </DocsLayout>
     </InlineGithubForm>
   )
