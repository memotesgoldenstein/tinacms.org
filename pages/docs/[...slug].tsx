import React, { useState } from 'react'
import styled from 'styled-components'
import { NextSeo } from 'next-seo'
import { GetStaticProps, GetStaticPaths } from 'next'
import {
  DocsLayout,
  MarkdownContent,
  DocsTextWrapper,
  Wrapper,
  Footer,
} from '../../components/layout'
import {
  DocsNav,
  NavToggle,
  HeaderNav,
  Overlay,
  DocsPagination,
} from '../../components/ui'
import { InlineWysiwyg, InlineTextareaField } from 'react-tinacms-inline'
import { TinaIcon } from '../../components/logo'
import { useGithubMarkdownForm } from 'react-tinacms-github'
import { getDocProps } from '../../utils/docs/getDocProps'
import { OpenAuthoringSiteForm } from '../../components/layout/OpenAuthoringSiteForm'
import { GithubError } from 'next-tinacms-github'

function DocTemplate(props) {
  // Registers Tina Form
  const [data, form] = useGithubMarkdownForm(props.file, formOptions)
  const [open, setOpen] = useState(false)
  const frontmatter = data.frontmatter
  const markdownBody = data.markdownBody
  const excerpt = props.file.data.excerpt

  return (
    <OpenAuthoringSiteForm
      form={form}
      path={props.file.fileRelativePath}
      preview={props.preview}
    >
      <DocsLayout isEditing={props.preview}>
        <NextSeo
          title={frontmatter.title}
          titleTemplate={'%s | TinaCMS Docs'}
          description={excerpt}
          openGraph={{
            title: frontmatter.title,
            description: excerpt,
            images: [
              {
                url:
                  'https://res.cloudinary.com/forestry-demo/image/upload/l_text:tuner-regular.ttf_90_center:' +
                  encodeURIComponent(frontmatter.title) +
                  ',g_center,x_0,y_50,w_850,c_fit,co_rgb:EC4815/v1581087220/TinaCMS/tinacms-social-empty-docs.png',
                width: 1200,
                height: 628,
                alt: frontmatter.title + ` | TinaCMS Docs`,
              },
            ],
          }}
        />
        <DocsNavToggle open={open} onClick={() => setOpen(!open)} />
        <DocsMobileTinaIcon />
        <DocsNav open={open} navItems={props.docsNav} />
        <DocsContent>
          <DocsHeaderNav color={'light'} open={open} />
          <DocsTextWrapper>
            <Wrapper narrow>
              <h1>
                <InlineTextareaField name="frontmatter.title" />
              </h1>
              <hr />
              <InlineWysiwyg name="markdownBody">
                <MarkdownContent escapeHtml={false} content={markdownBody} />
              </InlineWysiwyg>
              <DocsPagination
                prevPage={props.prevPage}
                nextPage={props.nextPage}
              />
            </Wrapper>
<<<<<<< HEAD
          </RichTextWrapper>
          <Footer light preview={props.preview} />
=======
          </DocsTextWrapper>
          <Footer light editMode={props.editMode} />
>>>>>>> f7c82c13
        </DocsContent>
        <Overlay open={open} onClick={() => setOpen(false)} />
      </DocsLayout>
    </OpenAuthoringSiteForm>
  )
}

export default DocTemplate

/*
 * DATA FETCHING ------------------------------------------------------
 */

export const getStaticProps: GetStaticProps = async function(props) {
  let { slug: slugs } = props.params

  // @ts-ignore This should maybe always be a string[]?
  const slug = slugs.join('/')

  try {
    return getDocProps(props, slug)
  } catch (e) {
    if (e instanceof GithubError) {
      return {
        props: {
          previewError: { ...e }, //workaround since we cant return error as JSON
        },
      }
    } else {
      throw e
    }
  }
}

export const getStaticPaths: GetStaticPaths = async function() {
  const fg = require('fast-glob')
  const contentDir = './content/docs/'
  const files = await fg(`${contentDir}**/*.md`)
  return {
    fallback: false,
    paths: files
      .filter(file => !file.endsWith('index.md'))
      .map(file => {
        const path = file.substring(contentDir.length, file.length - 3)
        return { params: { slug: path.split('/') } }
      }),
  }
}

/*
 * TINA FORM CONFIG -----------------------------------------------------
 */

const formOptions = {
  label: 'Tina Doc',
  fields: [
    {
      label: 'Title',
      name: 'frontmatter.title',
      component: 'text',
    },
    {
      label: 'Previous Doc',
      name: 'frontmatter.prev',
      component: 'text',
    },
    {
      label: 'Next Doc',
      name: 'frontmatter.next',
      component: 'text',
    },
    {
      label: 'Documentation Body',
      name: 'markdownBody',
      component: 'markdown',
    },
  ],
}

/*
 * STYLES --------------------------------------------------------------
 */

const DocsNavToggle = styled(NavToggle)`
  position: fixed;
  margin-top: 1.25rem;
  left: 1rem;
  z-index: 500;

  @media (min-width: 999px) {
    display: none;
  }
`

const DocsMobileTinaIcon = styled(TinaIcon)`
  position: relative;
  display: block;
  padding: 1rem 0;

  h1 {
    text-align: center;
    display: flex;
    align-items: center;
    justify-content: center;
  }

  @media (min-width: 1000px) {
    display: none;
  }
`

const DocsHeaderNav = styled(HeaderNav)`
  justify-content: flex-end;
  padding: 1rem 0;

  @media (max-width: 999px) {
    display: none;
  }
`

const DocsContent = styled.div`
  grid-area: content;
  overflow-y: auto;

  ${Wrapper} {
    padding-top: 2rem;
    padding-bottom: 3rem;
  }
`<|MERGE_RESOLUTION|>--- conflicted
+++ resolved
@@ -77,13 +77,8 @@
                 nextPage={props.nextPage}
               />
             </Wrapper>
-<<<<<<< HEAD
-          </RichTextWrapper>
+          </DocsTextWrapper>
           <Footer light preview={props.preview} />
-=======
-          </DocsTextWrapper>
-          <Footer light editMode={props.editMode} />
->>>>>>> f7c82c13
         </DocsContent>
         <Overlay open={open} onClick={() => setOpen(false)} />
       </DocsLayout>
