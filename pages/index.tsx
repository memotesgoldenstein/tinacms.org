import React from 'react'
import { GetStaticProps } from 'next'
<<<<<<< HEAD

import {
  InlineBlocks,
  InlineField,
  InlineTextarea,
  BlocksControls,
} from 'react-tinacms-inline'
import { EditLink } from 'components/layout/EditLink'
import { DefaultSeo } from 'next-seo'
import { useCMS, BlockTemplate, usePlugin } from 'tinacms'
import { DynamicLink } from 'components/ui/DynamicLink'
import {
  Layout,
  Hero,
  Wrapper,
  Section,
  RichTextWrapper,
} from 'components/layout'

import { Button, Video, ArrowList } from 'components/ui'
import { InlineGithubForm } from 'components/layout/InlineGithubForm'
import { useGithubJsonForm } from 'react-tinacms-github'
=======
>>>>>>> 8c4c7117
import { getJsonPreviewProps } from 'utils/getJsonPreviewProps'
import { Footer } from 'components/layout'
import { usePlugin } from 'tinacms'
import { useGithubJsonForm } from 'react-tinacms-github'
import { InlineGithubForm } from '../components/layout/InlineGithubForm'
import { NextSeo } from 'next-seo'
import { InlineBlocks } from 'react-tinacms-inline'
import {
  GlobalStyles,
  HOMEPAGE_BLOCKS,
  HOMEPAGE_TEMPLATES,
} from 'components/home'

const HomePage = (props: any) => {
  //@ts-ignore
  const [formData, form] = useGithubJsonForm(props.file, HomePageTemplate)

  usePlugin(form)

  const { seo } = formData

  return (
    <InlineGithubForm form={form}>
<<<<<<< HEAD
      <Layout>
        <DefaultSeo titleTemplate={formData.title + ' | %s'} />
        <Hero overlap narrow>
          <InlineTextarea name="headline" />
        </Hero>
        <InlineField name="hero_video">
          {({ input }) => {
            return <Video src={input.value} autoPlay={cms.disabled} />
          }}
        </InlineField>

        <Section>
          <Wrapper>
            <RichTextWrapper>
              <CtaLayout>
                <h2>
                  <em>
                    <InlineTextarea name="description" />
                  </em>
                </h2>
                <CtaBar>
                  <EditLink color="primary" />
                  <DynamicLink href="/docs/" passHref>
                    <Button as="a">Get Started</Button>
                  </DynamicLink>
                </CtaBar>
              </CtaLayout>
              <InfoBlocks
                name="three_points"
                blocks={SELLING_POINTS_BLOCKS}
                direction="horizontal"
              />
            </RichTextWrapper>
          </Wrapper>
        </Section>

        <Section color="seafoam">
          <Wrapper>
            <SetupLayout>
              <RichTextWrapper>
                <h2 className="h1">
                  <InlineTextarea name="setup.headline" />
                </h2>
                <hr />
                <ArrowList>
                  <InlineBlocks
                    name="setup.steps"
                    blocks={SETUP_POINT_BLOCKS}
                  />
                </ArrowList>
                <DynamicLink href="/docs" passHref>
                  <Button as="a" color="primary">
                    Get Started
                  </Button>
                </DynamicLink>
              </RichTextWrapper>
              <CodeWrapper>
                <CodeExample
                  dangerouslySetInnerHTML={{
                    __html: `yarn add <b>tinacms</b>

import { <b>withTina</b> } from 'tinacms'

function MyApp({ Component, pageProps }) {
  return &lt;Component {...pageProps} /&gt;
}

export default <b>withTina</b>(MyApp, {
  <b>enabled: true</b>,
  <b>sidebar: true</b>,
})`,
                  }}
                ></CodeExample>
              </CodeWrapper>
            </SetupLayout>
          </Wrapper>
        </Section>
      </Layout>
=======
      <NextSeo
        title={seo.title}
        description={seo.description}
        openGraph={{
          title: seo.title,
          description: seo.description,
        }}
      />
      <InlineBlocks name="blocks" blocks={HOMEPAGE_BLOCKS} />
      <Footer />
      <style global jsx>
        {GlobalStyles}
      </style>
>>>>>>> 8c4c7117
    </InlineGithubForm>
  )
}

export default HomePage

<<<<<<< HEAD
export const getStaticProps: GetStaticProps = async function({
  preview,
  previewData,
}) {
  return getJsonPreviewProps('content/pages/home.json', preview, previewData)
}

/*
 ** BLOCKS CONFIG ------------------------------------------------------
 */
/*
 ** TODO: these selling point blocks should be an inline group-list
 */

function SellingPoint({ data, index }) {
  return (
    <BlocksControls index={index}>
      <div key={`selling-point-${index}`}>
        <h3>
          {data.color !== 'Dark Blue (Secondary)' && (
            <em>
              <InlineTextarea name="main" />
            </em>
          )}
          {data.color === 'Dark Blue (Secondary)' && (
            <InlineTextarea name="main" />
          )}
        </h3>
        <p>
          <InlineTextarea name="supporting" />
        </p>
      </div>
    </BlocksControls>
  )
}

const selling_point_template: BlockTemplate = {
  label: 'Selling Point',
  defaultItem: {
    main: 'Tina is dope 🤙',
    supporting:
      'It’s pretty much my favorite animal. It’s like a lion and a tiger mixed… bred for its skills in magic.',
    color: 'Orange (Primary)',
  },
=======
const HomePageTemplate = {
  label: 'Home Page',
  defaultItem: {},
>>>>>>> 8c4c7117
  fields: [
    {
      label: 'Page Sections',
      name: 'blocks',
      component: 'blocks',
      templates: HOMEPAGE_TEMPLATES,
    },
    {
      label: 'SEO',
      name: 'seo',
      component: 'group',
      fields: [
        { name: 'title', label: 'Page Title', component: 'text' },
        {
          name: 'description',
          label: 'Page Description',
          component: 'textarea',
        },
      ],
    },
  ],
}

<<<<<<< HEAD
const SELLING_POINTS_BLOCKS = {
  selling_point: {
    Component: SellingPoint,
    template: selling_point_template,
  },
}

function SetupPoint({ data, index }) {
  return (
    <BlocksControls index={index}>
      <li key={`setup-point-${index}`}>
        <InlineTextarea name="step" />
      </li>
    </BlocksControls>
  )
}

const setup_point_template: BlockTemplate = {
  label: 'Setup Point',
  defaultItem: {
    step: 'Make yourself a dang quesadilla',
  },
  fields: [],
}

const SETUP_POINT_BLOCKS = {
  setup_point: {
    Component: SetupPoint,
    template: setup_point_template,
  },
}
/*
 ** STYLES -------------------------------------------------------
 */

const CodeWrapper = styled.div`
  border-radius: 50px;
  background-color: #d4f0ee;
  display: block;
  overflow: auto;
`

const CodeExample = styled.code`
  display: block;
  padding: 3rem;
  color: #241748;
  font-size: 1.125rem;
  line-height: 1.5;
  font-family: Monaco, 'Courier New', Courier, monospace;
  white-space: pre;
  filter: drop-shadow(rgba(104, 120, 125, 0.2) 0px 7px 8px);
  align-self: flex-start;
  width: 100%;
  display: block;

  b {
    color: var(--color-primary);
  }

  span {
    opacity: 0.3;
  }
`

const InfoBlocks = styled(InlineBlocks)`
  display: grid;
  grid-gap: 2rem;

  @media (min-width: 800px) {
    grid-template-columns: repeat(3, 1fr);
  }
`

const SetupLayout = styled.div`
  display: grid;
  grid-gap: 2rem;
  @media (min-width: 800px) {
    align-items: start;
    grid-gap: 4rem;
    grid-template-columns: repeat(2, 1fr);
  }
`

const CtaLayout = styled.div`
  max-width: 35rem;
  text-align: center;
  margin: 0 auto;
  padding: 0 0 3rem 0;

  @media (min-width: 800px) {
    padding: 0 0 5rem 0;
  }
`

const CtaBar = styled.div`
  margin: 2rem auto 0 auto;
  display: flex;
  align-items: center;
  justify-content: center;
  button {
    margin: 0.5rem 0.75rem;
  }
  iframe {
    margin-left: 1rem;
  }
  @media (min-width: 1030px) {
    iframe {
      display: none;
    }
  }
`
=======
export const getStaticProps: GetStaticProps = async function({
  preview,
  previewData,
}) {
  return getJsonPreviewProps('content/pages/home.json', preview, previewData)
}
>>>>>>> 8c4c7117
<|MERGE_RESOLUTION|>--- conflicted
+++ resolved
@@ -1,30 +1,5 @@
 import React from 'react'
 import { GetStaticProps } from 'next'
-<<<<<<< HEAD
-
-import {
-  InlineBlocks,
-  InlineField,
-  InlineTextarea,
-  BlocksControls,
-} from 'react-tinacms-inline'
-import { EditLink } from 'components/layout/EditLink'
-import { DefaultSeo } from 'next-seo'
-import { useCMS, BlockTemplate, usePlugin } from 'tinacms'
-import { DynamicLink } from 'components/ui/DynamicLink'
-import {
-  Layout,
-  Hero,
-  Wrapper,
-  Section,
-  RichTextWrapper,
-} from 'components/layout'
-
-import { Button, Video, ArrowList } from 'components/ui'
-import { InlineGithubForm } from 'components/layout/InlineGithubForm'
-import { useGithubJsonForm } from 'react-tinacms-github'
-=======
->>>>>>> 8c4c7117
 import { getJsonPreviewProps } from 'utils/getJsonPreviewProps'
 import { Footer } from 'components/layout'
 import { usePlugin } from 'tinacms'
@@ -48,86 +23,6 @@
 
   return (
     <InlineGithubForm form={form}>
-<<<<<<< HEAD
-      <Layout>
-        <DefaultSeo titleTemplate={formData.title + ' | %s'} />
-        <Hero overlap narrow>
-          <InlineTextarea name="headline" />
-        </Hero>
-        <InlineField name="hero_video">
-          {({ input }) => {
-            return <Video src={input.value} autoPlay={cms.disabled} />
-          }}
-        </InlineField>
-
-        <Section>
-          <Wrapper>
-            <RichTextWrapper>
-              <CtaLayout>
-                <h2>
-                  <em>
-                    <InlineTextarea name="description" />
-                  </em>
-                </h2>
-                <CtaBar>
-                  <EditLink color="primary" />
-                  <DynamicLink href="/docs/" passHref>
-                    <Button as="a">Get Started</Button>
-                  </DynamicLink>
-                </CtaBar>
-              </CtaLayout>
-              <InfoBlocks
-                name="three_points"
-                blocks={SELLING_POINTS_BLOCKS}
-                direction="horizontal"
-              />
-            </RichTextWrapper>
-          </Wrapper>
-        </Section>
-
-        <Section color="seafoam">
-          <Wrapper>
-            <SetupLayout>
-              <RichTextWrapper>
-                <h2 className="h1">
-                  <InlineTextarea name="setup.headline" />
-                </h2>
-                <hr />
-                <ArrowList>
-                  <InlineBlocks
-                    name="setup.steps"
-                    blocks={SETUP_POINT_BLOCKS}
-                  />
-                </ArrowList>
-                <DynamicLink href="/docs" passHref>
-                  <Button as="a" color="primary">
-                    Get Started
-                  </Button>
-                </DynamicLink>
-              </RichTextWrapper>
-              <CodeWrapper>
-                <CodeExample
-                  dangerouslySetInnerHTML={{
-                    __html: `yarn add <b>tinacms</b>
-
-import { <b>withTina</b> } from 'tinacms'
-
-function MyApp({ Component, pageProps }) {
-  return &lt;Component {...pageProps} /&gt;
-}
-
-export default <b>withTina</b>(MyApp, {
-  <b>enabled: true</b>,
-  <b>sidebar: true</b>,
-})`,
-                  }}
-                ></CodeExample>
-              </CodeWrapper>
-            </SetupLayout>
-          </Wrapper>
-        </Section>
-      </Layout>
-=======
       <NextSeo
         title={seo.title}
         description={seo.description}
@@ -141,63 +36,15 @@
       <style global jsx>
         {GlobalStyles}
       </style>
->>>>>>> 8c4c7117
     </InlineGithubForm>
   )
 }
 
 export default HomePage
 
-<<<<<<< HEAD
-export const getStaticProps: GetStaticProps = async function({
-  preview,
-  previewData,
-}) {
-  return getJsonPreviewProps('content/pages/home.json', preview, previewData)
-}
-
-/*
- ** BLOCKS CONFIG ------------------------------------------------------
- */
-/*
- ** TODO: these selling point blocks should be an inline group-list
- */
-
-function SellingPoint({ data, index }) {
-  return (
-    <BlocksControls index={index}>
-      <div key={`selling-point-${index}`}>
-        <h3>
-          {data.color !== 'Dark Blue (Secondary)' && (
-            <em>
-              <InlineTextarea name="main" />
-            </em>
-          )}
-          {data.color === 'Dark Blue (Secondary)' && (
-            <InlineTextarea name="main" />
-          )}
-        </h3>
-        <p>
-          <InlineTextarea name="supporting" />
-        </p>
-      </div>
-    </BlocksControls>
-  )
-}
-
-const selling_point_template: BlockTemplate = {
-  label: 'Selling Point',
-  defaultItem: {
-    main: 'Tina is dope 🤙',
-    supporting:
-      'It’s pretty much my favorite animal. It’s like a lion and a tiger mixed… bred for its skills in magic.',
-    color: 'Orange (Primary)',
-  },
-=======
 const HomePageTemplate = {
   label: 'Home Page',
   defaultItem: {},
->>>>>>> 8c4c7117
   fields: [
     {
       label: 'Page Sections',
@@ -221,123 +68,9 @@
   ],
 }
 
-<<<<<<< HEAD
-const SELLING_POINTS_BLOCKS = {
-  selling_point: {
-    Component: SellingPoint,
-    template: selling_point_template,
-  },
-}
-
-function SetupPoint({ data, index }) {
-  return (
-    <BlocksControls index={index}>
-      <li key={`setup-point-${index}`}>
-        <InlineTextarea name="step" />
-      </li>
-    </BlocksControls>
-  )
-}
-
-const setup_point_template: BlockTemplate = {
-  label: 'Setup Point',
-  defaultItem: {
-    step: 'Make yourself a dang quesadilla',
-  },
-  fields: [],
-}
-
-const SETUP_POINT_BLOCKS = {
-  setup_point: {
-    Component: SetupPoint,
-    template: setup_point_template,
-  },
-}
-/*
- ** STYLES -------------------------------------------------------
- */
-
-const CodeWrapper = styled.div`
-  border-radius: 50px;
-  background-color: #d4f0ee;
-  display: block;
-  overflow: auto;
-`
-
-const CodeExample = styled.code`
-  display: block;
-  padding: 3rem;
-  color: #241748;
-  font-size: 1.125rem;
-  line-height: 1.5;
-  font-family: Monaco, 'Courier New', Courier, monospace;
-  white-space: pre;
-  filter: drop-shadow(rgba(104, 120, 125, 0.2) 0px 7px 8px);
-  align-self: flex-start;
-  width: 100%;
-  display: block;
-
-  b {
-    color: var(--color-primary);
-  }
-
-  span {
-    opacity: 0.3;
-  }
-`
-
-const InfoBlocks = styled(InlineBlocks)`
-  display: grid;
-  grid-gap: 2rem;
-
-  @media (min-width: 800px) {
-    grid-template-columns: repeat(3, 1fr);
-  }
-`
-
-const SetupLayout = styled.div`
-  display: grid;
-  grid-gap: 2rem;
-  @media (min-width: 800px) {
-    align-items: start;
-    grid-gap: 4rem;
-    grid-template-columns: repeat(2, 1fr);
-  }
-`
-
-const CtaLayout = styled.div`
-  max-width: 35rem;
-  text-align: center;
-  margin: 0 auto;
-  padding: 0 0 3rem 0;
-
-  @media (min-width: 800px) {
-    padding: 0 0 5rem 0;
-  }
-`
-
-const CtaBar = styled.div`
-  margin: 2rem auto 0 auto;
-  display: flex;
-  align-items: center;
-  justify-content: center;
-  button {
-    margin: 0.5rem 0.75rem;
-  }
-  iframe {
-    margin-left: 1rem;
-  }
-  @media (min-width: 1030px) {
-    iframe {
-      display: none;
-    }
-  }
-`
-=======
 export const getStaticProps: GetStaticProps = async function({
   preview,
   previewData,
 }) {
   return getJsonPreviewProps('content/pages/home.json', preview, previewData)
-}
->>>>>>> 8c4c7117
+}