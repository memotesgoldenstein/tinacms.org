--- conflicted
+++ resolved
@@ -120,19 +120,15 @@
           margin: 0 auto;
           padding: 0 1.5rem;
         }
-
         .wide {
           max-width: 1500px;
         }
-
         .medium {
           max-width: 1240px;
         }
-
         .narrow {
           max-width: 740px;
         }
-
         .center {
           text-align: center;
         }
@@ -143,153 +139,6 @@
 
 const HomePage = (props: any) => {
   let src = 'v1571425758/tina-hero-demo-v2'
-<<<<<<< HEAD
-  const cms = useCMS()	
-  const [formData, form] = useGithubJsonForm(props.file, {	
-    label: 'Home Page',	
-    fields: [],	
-  })	
-
-  usePlugin(form)
-  
-  return (
-    <InlineGithubForm form={form}>
-      <>
-        <div className="banner orange">
-          <div className="container">
-            <Link href="/enterprise">
-              <a>
-                <span>
-                  Sign up for early access{' '}
-                  <span className="tinaCloud">
-                    for <em>Tina Cloud</em> ☁️
-                  </span>
-                </span>
-                <IconRight />
-              </a>
-            </Link>
-          </div>
-        </div>
-        <div className="navbar black">
-          <div className="container navContainer">
-            <Link href="/">
-              <a className="logomark navLogo">
-                <TinaIcon />
-                <h1 className="wordmark">
-                  Tina<span>.io</span>
-                </h1>
-              </a>
-            </Link>
-            <nav className="navWrapper navNav">
-              <ul className="navUl">
-                <li className="navLi">
-                  <Link href="/docs">Docs</Link>
-                </li>
-                <li className="navLi">
-                  <Link href="/guides">Guides</Link>
-                </li>
-                <li className="navLi">
-                  <Link href="/blog">Blog</Link>
-                </li>
-              </ul>
-            </nav>
-            <div className="githubStar navGithub">
-              <iframe
-                className="starButton"
-                src="https://ghbtns.com/github-btn.html?user=tinacms&repo=tinacms&type=star&count=true&size=large"
-                frameBorder="0"
-                scrolling="0"
-                width="150px"
-                height="30px"
-              ></iframe>
-            </div>
-          </div>
-        </div>
-        <section className="section black">
-          <div className="container containerFeature">
-            <h2 className="headingHuge">Content editing for modern&nbsp;teams</h2>
-            <p className="textHuge">
-              Tina is an open-source CMS admin that talks to any API
-            </p>
-            <div className="buttonGroup buttonGroupCenter">
-              <a href="#" className="button buttonOrange">
-                Try Demo <IconRight />
-              </a>
-              <a href="#" className="button buttonGhost">
-                Learn More
-              </a>
-            </div>
-          </div>
-          <div className="splitBackgroundBlackWhite">
-            <div className="container videoContainer">
-              <video
-                autoPlay={true}
-                loop
-                muted
-                playsInline
-                poster={`https://res.cloudinary.com/forestry-demo/video/upload/so_0/${src}.jpg`}
-              >
-                <source
-                  src={`https://res.cloudinary.com/forestry-demo/video/upload/q_100,h_584/${src}.webm`}
-                  type="video/webm"
-                />
-                <source
-                  src={`https://res.cloudinary.com/forestry-demo/video/upload/q_80,h_584/${src}.mp4`}
-                  type="video/mp4"
-                />
-              </video>
-            </div>
-          </div>
-        </section>
-        <section className="section white">
-          <div className="container containerFeature">
-            <h2 className="headingHuge">
-              Edit content, in the <em>context of your site</em>
-            </h2>
-            <p className="textHuge">
-              Just click on the page and type. Contextual toolbars and panels
-              appear at just the right times to create the content you want.
-            </p>
-          </div>
-          <div className="spacer"></div>
-          <div className="container  featureGroup">
-            <div className="feature">
-              <div className="featureText">
-                <h3 className="headingLarge">Page building</h3>
-                <hr className="dottedBorder" />
-                <p className="textLarge">
-                  Pick from your custom predefined components to build web
-                  experiences, blazing fast
-                </p>
-              </div>
-              <div className="featureImage">
-                <img src="/img/io-placeholder.jpg" alt="" />
-              </div>
-            </div>
-            <div className="feature featureReverse">
-              <div className="featureText">
-                <h3 className="headingLarge">Design Systems</h3>
-                <hr className="dottedBorder" />
-                <p className="textLarge">
-                  Build pages with YOUR design system. Maximize reusability.
-                </p>
-              </div>
-              <div className="featureImage">
-                <img src="/img/io-placeholder.jpg" alt="" />
-              </div>
-            </div>
-            <div className="feature">
-              <div className="featureText">
-                <h3 className="headingLarge">Improve Time-to-Market</h3>
-                <hr className="dottedBorder" />
-                <p className="textLarge">
-                  Better creative control, don’t rely on developers to make
-                  content changes.
-                </p>
-              </div>
-              <div className="featureImage">
-                <img src="/img/io-placeholder.jpg" alt="" />
-=======
 
   const cms = useCMS()
   const [formData, form] = useGithubJsonForm(props.file, {
@@ -491,173 +340,67 @@
               </div>
               <div className="browserImageWrapper">
                 <img className="browserImage" src="img/tina-wow.png" alt="" />
->>>>>>> e4465c54
               </div>
             </div>
           </div>
-        </section>
-        <section className="section blue">
-          <div className="container containerFeature">
-            <h2 className="headingHuge">
-              Build with <em>your components</em>
-            </h2>
-            <p className="textHuge">
-              Let your team build great layouts with your own
-              React&nbsp;components.
-            </p>
+          <div className="divider dividerMobile">
+            <SingleDividerSvg />
           </div>
-          <div className="spacer"></div>
-          <div className="container containerWide demoContainer">
-            <iframe
-              src="https://codesandbox.io/embed/vigilant-cohen-73its?fontsize=147hidenavigation=17theme=dark"
-              width="800"
-              height="800"
-              title="CodeSandbox example of TinaCMS with Next.js"
-              allow="accelerometer; ambient-light-sensor; camera; encrypted-media; geolocation; gyroscope; hid; microphone; midi; payment; usb; vr; xr-spatial-tracking"
-              sandbox="allow-forms allow-modals allow-popups allow-same-origin allow-scripts"
-            ></iframe>
+          <div className="divider dividerDesktop">
+            <TripleDividerSvg />
           </div>
-        </section>
-        <section className="section white">
-          <div className="container containerFeature">
-            <h2 className="headingHuge">Avoid Vendor Lock-In</h2>
-            <p className="textHuge">
-              Add visual editing to your site for logged in users. Write&nbsp;to
-              any API.
-            </p>
-          </div>
-          <div className="spacer"></div>
-          <div className="container browserContainer">
-            <div className="browser browserGrid">
-              <div className="browserContent">
-                <span className="contentTitle">Tina comes with editing.</span>
-                <span className="contentText">
-                  Super simple, just click and edit.
-                </span>
-                <span className="contentFootnote">It’s 35 degrees and sunny</span>
-              </div>
-              <div className="browserImageWrapper">
-                <img className="browserImage" src="img/tina-wow.png" alt="" />
+          <div className="cardGroup">
+            <div className="card cardLinked">
+              <div className="linkedContent">
+                <img src="img/headlessCms.png" alt="" className="cardImage" />
+                <h3 className="headingMedium">Headless Cms</h3>
+                <Link href="/docs">
+                  <a className="cardLink"></a>
+                </Link>
+                <p className="textLarge">
+                  Sync your website data to a headless CMS of your choice
+                </p>
+              </div>
+              <div className="linkedIcon">
+                <IconRight />
               </div>
             </div>
             <div className="divider dividerMobile">
               <SingleDividerSvg />
             </div>
-            <div className="divider dividerDesktop">
-              <TripleDividerSvg />
-            </div>
-            <div className="cardGroup">
-              <div className="card cardLinked">
-                <div className="linkedContent">
-                  <img src="img/headlessCms.png" alt="" className="cardImage" />
-                  <h3 className="headingMedium">Headless Cms</h3>
-                  <Link href="/docs">
-                    <a className="cardLink"></a>
-                  </Link>
-                  <p className="textLarge">
-                    Sync your website data to a headless CMS of your choice
-                  </p>
-                </div>
-                <div className="linkedIcon">
-                  <IconRight />
-                </div>
-              </div>
-              <div className="divider dividerMobile">
-                <SingleDividerSvg />
-              </div>
-              <div className="card cardLinked">
-                <div className="linkedContent">
-                  <img src="img/headlessCms.png" alt="" className="cardImage" />
-                  <h3 className="headingMedium">3rd Party APIs</h3>
-                  <Link href="/docs">
-                    <a className="cardLink"></a>
-                  </Link>
-                  <p className="textLarge">
-                    Sync your website data to a headless CMS of your choice
-                  </p>
-                </div>
-                <div className="linkedIcon">
-                  <IconRight />
-                </div>
-              </div>
-              <div className="divider dividerMobile">
-                <SingleDividerSvg />
-              </div>
-              <div className="card cardLinked">
-                <div className="linkedContent">
-                  <img src="img/headlessCms.png" alt="" className="cardImage" />
-                  <h3 className="headingMedium">Git Filesystem</h3>
-                  <Link href="/docs">
-                    <a className="cardLink"></a>
-                  </Link>
-                  <p className="textLarge">
-                    Sync your website data to a headless CMS of your choice
-                  </p>
-                </div>
-                <div className="linkedIcon">
-                  <IconRight />
-                </div>
-              </div>
-            </div>
-          </div>
-        </section>
-        <section className="section lightGray">
-          <div className="container containerFeature">
-            <h2 className="headingHuge">
-              Explore the <em>Tina ecosystem</em>
-            </h2>
-            <p className="textHuge">
-              More than just a headless CMS, Tina has all the tools for building
-              web experiences for interdisciplinary teams.
-            </p>
-          </div>
-          <div className="spacer"></div>
-          <div className="container  featureGroup">
-            <div className="feature">
-              <div className="featureText">
-                <h3 className="headingLarge">Data Source Plugins</h3>
-                <hr className="dottedBorder" />
+            <div className="card cardLinked">
+              <div className="linkedContent">
+                <img src="img/headlessCms.png" alt="" className="cardImage" />
+                <h3 className="headingMedium">3rd Party APIs</h3>
+                <Link href="/docs">
+                  <a className="cardLink"></a>
+                </Link>
                 <p className="textLarge">
-                  Data Source plugins allow you to extend Tina to connect to
-                  different databases and 3rd Party APIs
+                  Sync your website data to a headless CMS of your choice
                 </p>
-                <div className="buttonGroup">
-                  <a href="#" className="button buttonLink">
-                    Read The Docs <IconRight />
-                  </a>
-                </div>
-              </div>
-              <div className="featureImage">
-                <img src="/img/io-placeholder.jpg" alt="" />
-              </div>
-            </div>
-            <div className="feature featureReverse">
-              <div className="featureText">
-                <h3 className="headingLarge">Screen UI Plugins</h3>
-                <hr className="dottedBorder" />
+              </div>
+              <div className="linkedIcon">
+                <IconRight />
+              </div>
+            </div>
+            <div className="divider dividerMobile">
+              <SingleDividerSvg />
+            </div>
+            <div className="card cardLinked">
+              <div className="linkedContent">
+                <img src="img/headlessCms.png" alt="" className="cardImage" />
+                <h3 className="headingMedium">Git Filesystem</h3>
+                <Link href="/docs">
+                  <a className="cardLink"></a>
+                </Link>
                 <p className="textLarge">
-                  Data Source plugins allow you to extend Tina to connect to
-                  different databases and 3rd Party APIs
+                  Sync your website data to a headless CMS of your choice
                 </p>
-                <div className="buttonGroup">
-                  <a href="#" className="button buttonLink">
-                    Read The Docs <IconRight />
-                  </a>
-                </div>
-              </div>
-              <div className="featureImage">
-                <img src="/img/io-placeholder.jpg" alt="" />
-              </div>
-            </div>
-<<<<<<< HEAD
-            <div className="feature">
-              <div className="featureText">
-                <h3 className="headingLarge">Custom Fields</h3>
-                <hr className="dottedBorder" />
-                <p className="textLarge">
-                  Extend primary fields with custom field plugins to completely
-                  control the editing experience and functionality.
-=======
+              </div>
+              <div className="linkedIcon">
+                <IconRight />
+              </div>
+            </div>
           </div>
         </Container>
       </section>
@@ -681,7 +424,6 @@
                 <p className="textLarge">
                   Data Source plugins allow you to extend Tina to connect to
                   different databases and 3rd Party APIs
->>>>>>> e4465c54
                 </p>
                 <div className="buttonGroup">
                   <a href="#" className="button buttonLink">
@@ -693,50 +435,6 @@
                 <img src="/img/io-placeholder.jpg" alt="" />
               </div>
             </div>
-<<<<<<< HEAD
-          </div>
-        </section>
-        <div className="learnTina">
-          <div className="container learnContainer">
-            <div className="learnImageWrapper">
-              <img className="learnImage" src="img/flyingTina.png" alt="" />
-            </div>
-            <div className="learnContent">
-              <h3 className="headingLarge">Learn Tina</h3>
-              <p className="textLarge">
-                Learn Tina through Interactive & Fun Tutorials.
-              </p>
-              <div className="buttonGroup">
-                <a href="#" className="button buttonOrange">
-                  Get Started <IconRight />
-                </a>
-              </div>
-            </div>
-          </div>
-        </div>
-        <Footer />
-        <style global jsx>{`
-          :root {
-            --color-orange: #ec4815;
-            --color-orange-light: #eb6337;
-            --color-orange-dark: #dc4419;
-            --color-yellow: #f2c94c;
-            --color-green: #6fcf97;
-            --color-black: #1c1b2e;
-            --color-blue: #241748;
-            --color-white: #ffffff;
-            --color-gray: #f3f3f3;
-            --color-light-gray: #fafafa;
-            --color-seafoam: #e6faf8;
-            --color-seafoam-dark: #b4f4e0;
-
-            --color-emphasis: var(--color-orange);
-            --color-card-background: var(--color-light-gray);
-
-            --spacer-size: 4.5rem;
-            --section-padding: calc(var(--spacer-size) * 2);
-          }
-=======
             <div className="feature featureReverse">
               <div className="featureText">
                 <h3 className="headingLarge">Screen UI Plugins</h3>
@@ -809,14 +507,11 @@
           --color-light-gray: #fafafa;
           --color-seafoam: #e6faf8;
           --color-seafoam-dark: #b4f4e0;
-
           --color-emphasis: var(--color-orange);
           --color-card-background: var(--color-light-gray);
-
           --spacer-size: 4.5rem;
           --section-padding: calc(var(--spacer-size) * 2);
         }
-
         html {
           min-width: 400px;
         }
@@ -827,7 +522,6 @@
           width: 100%;
           height: var(--spacer-size);
         }
-
         .dottedBorder {
           border-top: none;
           border-right: none;
@@ -840,7 +534,6 @@
           height: 0px;
           margin: 1.5rem 0px;
         }
-
         .banner {
           :global(a) {
             display: flex;
@@ -852,351 +545,207 @@
             text-decoration: none;
             color: inherit;
             transition: opacity 150ms ease-out;
->>>>>>> e4465c54
-
-          html {
-            min-width: 400px;
-          }
-        `}</style>
-        <style jsx>{`
-          .pageWrapper {
-          }
-
-          .container {
-            max-width: 1240px;
-            margin: 0 auto;
-            padding: 0 1.5rem;
-          }
-
-          .containerWide {
-            max-width: 1500px;
-          }
-
-          .containerFeature {
-            max-width: 740px;
-            text-align: center;
-          }
-
-          .spacer {
-            display: block;
-            width: 100%;
-            height: var(--spacer-size);
-          }
-
-          .dottedBorder {
-            border-top: none;
-            border-right: none;
-            border-left: none;
-            border-image: initial;
-            border-bottom: 4px dotted var(--color-orange);
-            width: 6rem;
-            max-width: 100%;
-            display: block;
-            height: 0px;
-            margin: 1.5rem 0px;
-          }
-
-          .banner {
-            :global(a) {
-              display: flex;
-              align-items: center;
-              justify-content: center;
-              padding: 0.75rem 0;
-              font-size: 1.25rem;
-              line-height: 1.4;
-              text-decoration: none;
-              color: inherit;
-              transition: opacity 150ms ease-out;
-
-              &:hover {
-                opacity: 0.8;
-              }
+            &:hover {
+              opacity: 0.8;
             }
-
-<<<<<<< HEAD
-            :global(em) {
-              font-style: normal;
-              font-weight: bold;
-              text-decoration: underline;
-            }
-=======
+          }
+          :global(em) {
+            font-style: normal;
+            font-weight: bold;
+            text-decoration: underline;
+          }
+          :global(svg) {
+            margin-left: 1rem;
+            height: 1em;
+          }
+        }
+        .tinaCloud {
+          display: inline-block;
+          white-space: nowrap;
+        }
+        .navbar {
+          padding: 2rem 0 2rem 0;
+          margin-bottom: -1px;
+        }
         .navGrid {
           width: 100%;
           display: grid;
           grid-gap: 2rem 1rem;
           grid-template-columns: 1fr 1fr;
           grid-template-rows: 1fr 1fr;
->>>>>>> e4465c54
-
-            :global(svg) {
-              margin-left: 1rem;
-              height: 1em;
-            }
-          }
-
-          .tinaCloud {
-            display: inline-block;
-            white-space: nowrap;
-          }
-
-          .navbar {
-            padding: 2rem 0 2rem 0;
-            margin-bottom: -1px;
-          }
-
-          .navContainer {
-            display: grid;
-            grid-gap: 2rem 1rem;
-            grid-template-columns: 1fr 1fr;
-            grid-template-rows: 1fr 1fr;
-
-            @media (min-width: 800px) {
-              grid-gap: 1rem;
-              align-items: center;
-              grid-template-columns: auto 1fr auto;
-              grid-template-rows: 1fr;
-            }
-          }
-
-          .navLogo {
+          @media (min-width: 800px) {
+            grid-gap: 1rem;
+            align-items: center;
+            grid-template-columns: auto 1fr auto;
+            grid-template-rows: 1fr;
+          }
+        }
+        .navLogo {
+          grid-column-start: 1;
+          grid-column-end: 2;
+          grid-row-start: 1;
+          grid-row-end: 2;
+          text-decoration: none;
+          @media (min-width: 800px) {
             grid-column-start: 1;
             grid-column-end: 2;
-            grid-row-start: 1;
-            grid-row-end: 2;
-            text-decoration: none;
-
-            @media (min-width: 800px) {
-              grid-column-start: 1;
-              grid-column-end: 2;
-            }
-          }
-
-          .navNav {
-            grid-column-start: 1;
-            grid-column-end: 3;
-            grid-row-start: 2;
-            grid-row-end: 3;
-            justify-self: center;
-
-            @media (min-width: 800px) {
-              grid-column-start: 2;
-              grid-column-end: 3;
-              grid-row-start: 1;
-              grid-row-end: 2;
-            }
-          }
-
-          .navGithub {
+          }
+        }
+        .navNav {
+          grid-column-start: 1;
+          grid-column-end: 3;
+          grid-row-start: 2;
+          grid-row-end: 3;
+          justify-self: center;
+          @media (min-width: 800px) {
             grid-column-start: 2;
             grid-column-end: 3;
             grid-row-start: 1;
             grid-row-end: 2;
-            justify-self: end;
-
-            @media (min-width: 800px) {
-              grid-column-start: 3;
-              grid-column-end: 4;
+          }
+        }
+        .navGithub {
+          grid-column-start: 2;
+          grid-column-end: 3;
+          grid-row-start: 1;
+          grid-row-end: 2;
+          justify-self: end;
+          @media (min-width: 800px) {
+            grid-column-start: 3;
+            grid-column-end: 4;
+          }
+        }
+        .navUl {
+          display: flex;
+          margin: 0 -1.5rem;
+        }
+        .navLi {
+          margin: 0 1.5rem;
+          :global(a) {
+            color: white;
+            opacity: 0.7;
+            transition: opacity 150ms ease-out;
+            text-decoration: none;
+            font-size: 1.25rem;
+            &:hover {
+              opacity: 1;
             }
           }
-
-          .navUl {
-            display: flex;
-            margin: 0 -1.5rem;
-          }
-
-          .navLi {
-            margin: 0 1.5rem;
-
-            :global(a) {
-              color: white;
-              opacity: 0.7;
-              transition: opacity 150ms ease-out;
-              text-decoration: none;
-              font-size: 1.25rem;
-
-              &:hover {
-                opacity: 1;
-              }
+        }
+        .logomark {
+          color: var(--color-orange);
+          fill: var(--color-orange);
+          display: flex;
+          align-items: center;
+          :global(svg) {
+            margin-top: -5px;
+            height: 40px;
+            width: auto;
+            margin-right: 12px;
+          }
+        }
+        .wordmark {
+          font-size: 26px;
+          font-weight: bold;
+          font-family: var(--font-tuner);
+          :global(span) {
+            margin-left: 1px;
+          }
+        }
+        .section {
+          padding: var(--section-padding) 0;
+        }
+        .headingHuge {
+          font-family: var(--font-tuner);
+          font-weight: bold;
+          font-size: 2.75rem;
+          line-height: 1.4;
+          margin-bottom: 2rem;
+          :global(em) {
+            font-style: inherit;
+            font-weight: inherit;
+            color: var(--color-emphasis);
+            @media (min-width: 600px) {
+              white-space: nowrap;
             }
           }
-
-          .logomark {
-            color: var(--color-orange);
-            fill: var(--color-orange);
-            display: flex;
-            align-items: center;
-
-            :global(svg) {
-              margin-top: -5px;
-              height: 40px;
-              width: auto;
-              margin-right: 12px;
-            }
-          }
-
-          .wordmark {
-            font-size: 26px;
-            font-weight: bold;
-            font-family: var(--font-tuner);
-
-            :global(span) {
-              margin-left: 1px;
-            }
-          }
-
-          .section {
-            padding: var(--section-padding) 0;
-          }
-
-          .headingHuge {
-            font-family: var(--font-tuner);
-            font-weight: bold;
-            font-size: 2.75rem;
-            line-height: 1.4;
+        }
+        .headingLarge {
+          font-family: var(--font-tuner);
+          margin-bottom: 1rem;
+          font-size: 2.25rem;
+          font-weight: bold;
+        }
+        .headingMedium {
+          font-size: 1.675rem;
+          line-height: 1.4;
+          margin-bottom: 1rem;
+        }
+        .textHuge {
+          display: block;
+          width: 100%;
+          max-width: 600px;
+          margin-left: auto;
+          margin-right: auto;
+          font-size: 1.375rem;
+          &:not(:last-child) {
             margin-bottom: 2rem;
-
-            :global(em) {
-              font-style: inherit;
-              font-weight: inherit;
-              color: var(--color-emphasis);
-
-              @media (min-width: 600px) {
-                white-space: nowrap;
-              }
-            }
-          }
-
-          .headingLarge {
-            font-family: var(--font-tuner);
-            margin-bottom: 1rem;
-            font-size: 2.25rem;
-            font-weight: bold;
-          }
-
-          .headingMedium {
-            font-size: 1.675rem;
-            line-height: 1.4;
-            margin-bottom: 1rem;
-          }
-
-          .textHuge {
+          }
+        }
+        .textLarge {
+          font-size: 1.125rem;
+          opacity: 0.7;
+          &:not(:last-child) {
+            margin-bottom: 1.25rem;
+          }
+        }
+        .buttonGroup {
+          display: flex;
+          flex-wrap: wrap;
+          align-items: center;
+          padding-top: 0.5rem;
+          margin: 0 -0.75rem;
+          :global(a),
+          :global(button) {
+            margin: 0 0.75rem;
+          }
+        }
+        .buttonGroupCenter {
+          justify-content: center;
+        }
+        .button {
+          position: relative;
+          font-family: var(--font-tuner);
+          text-decoration: none;
+          color: inherit;
+          font-size: 1.25rem;
+          line-height: 1;
+          font-weight: bold;
+          padding: 1rem 1.75rem;
+          border-radius: 0.25rem;
+          display: flex;
+          align-items: center;
+          white-space: nowrap;
+          outline: none;
+          &:after {
+            content: '';
             display: block;
             width: 100%;
-            max-width: 600px;
-            margin-left: auto;
-            margin-right: auto;
-            font-size: 1.375rem;
-
-            &:not(:last-child) {
-              margin-bottom: 2rem;
+            height: 100%;
+            position: absolute;
+            top: 0;
+            left: 0;
+            opacity: 0;
+            transition: opacity 150ms ease-out;
+            border-radius: 0.25rem;
+            box-shadow: 0 0 0 4px currentColor;
+          }
+          &:focus,
+          &:active {
+            &:after {
+              opacity: 0.3;
             }
           }
-
-          .textLarge {
-            font-size: 1.125rem;
-            opacity: 0.7;
-
-            &:not(:last-child) {
-              margin-bottom: 1.25rem;
-            }
-          }
-
-          .buttonGroup {
-            display: flex;
-            flex-wrap: wrap;
-            align-items: center;
-            padding-top: 0.5rem;
-            margin: 0 -0.75rem;
-
-            :global(a),
-            :global(button) {
-              margin: 0 0.75rem;
-            }
-          }
-
-          .buttonGroupCenter {
-            justify-content: center;
-          }
-
-          .button {
-            position: relative;
-            font-family: var(--font-tuner);
-            text-decoration: none;
-            color: inherit;
-            font-size: 1.25rem;
-            line-height: 1;
-            font-weight: bold;
-            padding: 1rem 1.75rem;
-            border-radius: 0.25rem;
-            display: flex;
-            align-items: center;
-            white-space: nowrap;
-            outline: none;
-
-            &:after {
-              content: '';
-              display: block;
-              width: 100%;
-              height: 100%;
-              position: absolute;
-              top: 0;
-              left: 0;
-              opacity: 0;
-              transition: opacity 150ms ease-out;
-              border-radius: 0.25rem;
-              box-shadow: 0 0 0 4px currentColor;
-            }
-
-            &:focus,
-            &:active {
-              &:after {
-                opacity: 0.3;
-              }
-            }
-
-            :global(svg) {
-              display: inline-block;
-              width: auto;
-              height: 1.125em;
-              margin-left: 0.75rem;
-            }
-          }
-
-          .buttonLink {
-            font-size: 1rem;
-            color: var(--color-orange);
-            padding: 0;
-
-            &:after {
-              width: calc(100% + 1.5rem);
-              height: calc(100% + 1rem);
-              top: -0.5rem;
-              left: -0.75rem;
-            }
-          }
-
-<<<<<<< HEAD
-          .buttonOrange {
-            background: var(--color-orange);
-            transition: background 150ms ease-out;
-            color: white;
-
-            :hover {
-              background: var(--color-orange-light);
-            }
-          }
-
-          .buttonGhost {
-            opacity: 0.7;
-            transition: opacity 150ms ease-out;
-
-            :hover {
-              opacity: 1;
-            }
-          }
-
-          .videoContainer {
-=======
           :global(svg) {
             display: inline-block;
             width: auto;
@@ -1204,12 +753,10 @@
             margin-left: 0.75rem;
           }
         }
-
         .buttonLink {
           font-size: 1rem;
           color: var(--color-orange);
           padding: 0;
-
           &:after {
             width: calc(100% + 1.5rem);
             height: calc(100% + 1rem);
@@ -1217,26 +764,21 @@
             left: -0.75rem;
           }
         }
-
         .buttonOrange {
           background: var(--color-orange);
           transition: background 150ms ease-out;
           color: white;
-
           :hover {
             background: var(--color-orange-light);
           }
         }
-
         .buttonGhost {
           opacity: 0.7;
           transition: opacity 150ms ease-out;
-
           :hover {
             opacity: 1;
           }
         }
-
         .video {
           width: 100%;
           border-radius: 0.5rem;
@@ -1247,7 +789,6 @@
           margin-top: calc(var(--spacer-size) * 1.5);
           margin-bottom: -9rem;
         }
-
         .splitBackgroundBlackWhite {
           background: linear-gradient(
             to bottom,
@@ -1257,315 +798,222 @@
             var(--color-white) 100%
           );
         }
-
         .demoWrapper {
           margin-bottom: calc(-1 * var(--section-padding));
-
           :global(iframe) {
->>>>>>> e4465c54
             width: 100%;
-            display: flex;
-            justify-content: center;
-            margin-top: calc(var(--spacer-size) * 1.5);
-            margin-bottom: -9rem;
-          }
-
-          .splitBackgroundBlackWhite {
-            background: linear-gradient(
-              to bottom,
-              var(--color-black) 0%,
-              var(--color-blue) 50%,
-              var(--color-light-gray) 50%,
-              var(--color-white) 100%
-            );
-          }
-
-          video {
+            border: none !important;
+            display: block;
+            margin: 0;
+          }
+        }
+        .browser {
+          position: relative;
+          padding: 4rem 3rem 3rem 3rem;
+          border-radius: 2rem;
+          overflow: visible;
+          background: var(--color-card-background);
+          background: linear-gradient(
+            to bottom right,
+            var(--color-light-gray) 30%,
+            var(--color-gray)
+          );
+          transform: rotate3d(1, 0, 0, 2deg);
+          background-position: top left;
+          border-radius: 0.25rem;
+          box-shadow: inset 0 0 0 1px rgba(36, 23, 72, 0.03),
+            0 24px 32px rgba(36, 23, 72, 0.05), 0 6px 8px rgba(36, 23, 72, 0.03),
+            0 48px 48px -64px rgba(36, 23, 72, 0.3);
+          &:after {
+            content: '';
+            display: block;
+            position: absolute;
+            top: 2rem;
+            left: 3rem;
+            transform: translate3d(-0.875rem, 0, 0);
+            width: 0.875rem;
+            height: 0.875rem;
+            border-radius: 1rem;
+            overflow: visible;
+            box-shadow: 0.875rem 0 0 var(--color-orange),
+              2.375rem 0 0 var(--color-yellow), 3.875rem 0 0 var(--color-green);
+          }
+        }
+        .browserContainer {
+          perspective: 300px;
+        }
+        .browserGrid {
+          display: grid;
+          grid-gap: 3rem 2rem;
+          @media (min-width: 1000px) {
+            grid-template-columns: 1fr 1fr;
+            align-items: center;
+          }
+        }
+        .browserContent {
+        }
+        .contentTitle {
+          font-family: var(--font-tuner);
+          color: var(--color-orange);
+          display: block;
+          font-size: 2.25rem;
+          font-weight: bold;
+          margin-bottom: 1rem;
+        }
+        .contentText {
+          display: block;
+          font-size: 1.5rem;
+          margin-bottom: 1.25rem;
+        }
+        .contentFootnote {
+          display: block;
+          font-size: 1.125rem;
+          opacity: 0.5;
+        }
+        .browserImageWrapper {
+          margin-top: -1rem;
+        }
+        .browserImage {
+          display: block;
+          width: 100%;
+          height: auto;
+          margin: 0;
+          filter: drop-shadow(0 3px 8px rgba(0, 37, 91, 0.07));
+        }
+        .divider {
+          display: flex;
+          justify-content: center;
+          width: 100%;
+          :global(svg) {
             width: 100%;
-            margin: 0;
-            border-radius: 0.5rem;
-            box-shadow: inset 0 0 0 1px rgba(236, 72, 21, 0.03),
-              0 6px 24px rgba(0, 37, 91, 0.05), 0 2px 4px rgba(0, 37, 91, 0.03);
-          }
-
-          .demoContainer {
-            margin-bottom: calc(-1 * var(--section-padding));
-
-            :global(iframe) {
-              width: 100%;
-              border: none !important;
-              display: block;
-              margin: 0;
+            margin: 0 auto;
+            overflow: visible !important;
+            :global(line),
+            :global(path) {
+              animation: dash 1s infinite linear;
             }
           }
-
-          .browser {
-            position: relative;
-            padding: 4rem 3rem 3rem 3rem;
-            border-radius: 2rem;
-            overflow: visible;
-            background: var(--color-card-background);
-            background: linear-gradient(
-              to bottom right,
-              var(--color-light-gray) 30%,
-              var(--color-gray)
-            );
-            transform: rotate3d(1, 0, 0, 2deg);
-            background-position: top left;
-            border-radius: 0.25rem;
-            box-shadow: inset 0 0 0 1px rgba(36, 23, 72, 0.03),
-              0 24px 32px rgba(36, 23, 72, 0.05), 0 6px 8px rgba(36, 23, 72, 0.03),
-              0 48px 48px -64px rgba(36, 23, 72, 0.3);
-
-            &:after {
-              content: '';
-              display: block;
-              position: absolute;
-              top: 2rem;
-              left: 3rem;
-              transform: translate3d(-0.875rem, 0, 0);
-              width: 0.875rem;
-              height: 0.875rem;
-              border-radius: 1rem;
-              overflow: visible;
-              box-shadow: 0.875rem 0 0 var(--color-orange),
-                2.375rem 0 0 var(--color-yellow), 3.875rem 0 0 var(--color-green);
+          @media (min-width: 1000px) {
+            :global(svg) {
+              width: 66%;
             }
           }
-
-          .browserContainer {
-            perspective: 300px;
-          }
-
-          .browserGrid {
-            display: grid;
-            grid-gap: 3rem 2rem;
-
-            @media (min-width: 1000px) {
-              grid-template-columns: 1fr 1fr;
-              align-items: center;
+        }
+        .dividerDesktop {
+          height: 7.5rem;
+          :global(svg) {
+            height: 100%;
+          }
+          @media (max-width: 999px) {
+            display: none;
+          }
+        }
+        .dividerMobile {
+          height: 4rem;
+          @media (min-width: 1000px) {
+            display: none;
+          }
+          :global(svg) {
+            width: 100%;
+          }
+        }
+        @keyframes dash {
+          0% {
+            /* strokeDasharray="8 14" <- Sum of these numbers */
+            stroke-dashoffset: 22;
+          }
+          100% {
+            stroke-dashoffset: 0;
+          }
+        }
+        .cardGroup {
+          display: grid;
+          grid-template-rows: 1fr;
+          @media (min-width: 1000px) {
+            grid-template-columns: 1fr 1fr 1fr;
+            gap: calc(var(--spacer-size) * 0.5);
+          }
+        }
+        .card {
+          background: var(--color-card-background);
+          padding: 2.25rem;
+          border-radius: 0.25rem;
+          box-shadow: inset 0 0 0 1px rgba(36, 23, 72, 0.03),
+            0 6px 24px rgba(36, 23, 72, 0.05), 0 2px 4px rgba(36, 23, 72, 0.03);
+        }
+        .cardLinked {
+          position: relative;
+          display: grid;
+          grid-template-columns: 1fr auto;
+          grid-gap: 2.25rem;
+          &:hover {
+            :global(> * > *) {
+              opacity: 1;
             }
-          }
-
-          .browserContent {
-          }
-
-          .contentTitle {
-            font-family: var(--font-tuner);
-            color: var(--color-orange);
-            display: block;
-            font-size: 2.25rem;
-            font-weight: bold;
-            margin-bottom: 1rem;
-          }
-
-          .contentText {
-            display: block;
-            font-size: 1.5rem;
-            margin-bottom: 1.25rem;
-          }
-
-          .contentFootnote {
-            display: block;
-            font-size: 1.125rem;
-            opacity: 0.5;
-          }
-
-          .browserImageWrapper {
-            margin-top: -1rem;
-          }
-
-          .browserImage {
+            :global(svg) {
+              color: var(--color-orange);
+            }
+          }
+        }
+        .linkedContent {
+        }
+        .linkedIcon {
+          width: 2rem;
+          margin-right: -0.5rem;
+          height: 100%;
+          display: flex;
+          align-items: center;
+          :global(svg) {
+            width: 1.5rem;
+            height: auto;
+            opacity: 0.7;
+          }
+        }
+        .cardLink {
+          display: block;
+          position: absolute;
+          top: 0;
+          left: 0;
+          width: 100%;
+          height: 100%;
+          background: transparent;
+          color: transparent;
+          cursor: pointer;
+          z-index: 10;
+          opacity: 0;
+          transition: opacity 150ms ease-out;
+          border-radius: 0.25rem;
+          &:after {
+            content: '';
             display: block;
             width: 100%;
-            height: auto;
-            margin: 0;
-            filter: drop-shadow(0 3px 8px rgba(0, 37, 91, 0.07));
-          }
-
-          .divider {
-            display: flex;
-            justify-content: center;
-            width: 100%;
-
-            :global(svg) {
-              width: 100%;
-              margin: 0 auto;
-              overflow: visible !important;
-
-              :global(line),
-              :global(path) {
-                animation: dash 1s infinite linear;
-              }
-            }
-
-            @media (min-width: 1000px) {
-              :global(svg) {
-                width: 66%;
-              }
-            }
-          }
-
-          .dividerDesktop {
-            height: 7.5rem;
-
-            :global(svg) {
-              height: 100%;
-            }
-
-            @media (max-width: 999px) {
-              display: none;
-            }
-          }
-
-          .dividerMobile {
-            height: 4rem;
-
-            @media (min-width: 1000px) {
-              display: none;
-            }
-
-            :global(svg) {
-              width: 100%;
-            }
-          }
-
-          @keyframes dash {
-            0% {
-              /* strokeDasharray="8 14" <- Sum of these numbers */
-              stroke-dashoffset: 22;
-            }
-
-            100% {
-              stroke-dashoffset: 0;
-            }
-          }
-
-          .cardGroup {
-            display: grid;
-            grid-template-rows: 1fr;
-
-            @media (min-width: 1000px) {
-              grid-template-columns: 1fr 1fr 1fr;
-              gap: calc(var(--spacer-size) * 0.5);
-            }
-          }
-
-          .card {
-            background: var(--color-card-background);
-            padding: 2.25rem;
-            border-radius: 0.25rem;
-            box-shadow: inset 0 0 0 1px rgba(36, 23, 72, 0.03),
-              0 6px 24px rgba(36, 23, 72, 0.05), 0 2px 4px rgba(36, 23, 72, 0.03);
-          }
-
-          .cardLinked {
-            position: relative;
-            display: grid;
-            grid-template-columns: 1fr auto;
-            grid-gap: 2.25rem;
-
-            &:hover {
-              :global(> * > *) {
-                opacity: 1;
-              }
-
-              :global(svg) {
-                color: var(--color-orange);
-              }
-            }
-          }
-
-          .linkedContent {
-          }
-
-          .linkedIcon {
-            width: 2rem;
-            margin-right: -0.5rem;
             height: 100%;
-            display: flex;
-            align-items: center;
-
-            :global(svg) {
-              width: 1.5rem;
-              height: auto;
-              opacity: 0.7;
-            }
-          }
-
-          .cardLink {
-            display: block;
             position: absolute;
             top: 0;
             left: 0;
-            width: 100%;
-            height: 100%;
-            background: transparent;
-            color: transparent;
-            cursor: pointer;
-            z-index: 10;
-            opacity: 0;
-            transition: opacity 150ms ease-out;
             border-radius: 0.25rem;
-
-            &:after {
-              content: '';
-              display: block;
-              width: 100%;
-              height: 100%;
-              position: absolute;
-              top: 0;
-              left: 0;
-              border-radius: 0.25rem;
-              box-shadow: inset 0 0 0 1px rgba(36, 23, 72, 0.03),
-                0 0 0 5px var(--color-orange), 0 24px 32px rgba(36, 23, 72, 0.05),
-                0 6px 8px rgba(36, 23, 72, 0.03),
-                0 48px 48px -64px rgba(36, 23, 72, 0.3);
-            }
-
-            &:focus,
-            &:active {
-              opacity: 1;
-            }
-          }
-
-          .cardImage {
-            display: block;
-            width: auto;
-            margin-bottom: 1.125rem;
-          }
-
-          .learnTina {
-            padding: 5rem 0;
-            background-image: url('/img/clouds.jpg');
-            background-position: center top;
-            background-repeat: no-repeat;
-            background-size: cover;
-          }
-
-          .learnContainer {
-            display: grid;
-            grid-gap: 2rem;
-            align-content: center;
-            align-items: center;
-            max-width: 820px;
-
-            @media (min-width: 1000px) {
-              grid-gap: 2rem;
-              grid-template-columns: 2fr 3fr;
-            }
-          }
-
-<<<<<<< HEAD
-          @keyframes learnImage {
-            0% {
-              transform: translate3d(0, -0.5rem, 0);
-            }
-            100% {
-              transform: translate3d(0, 0.75rem, 0);
-            }
-          }
-=======
+            box-shadow: inset 0 0 0 1px rgba(36, 23, 72, 0.03),
+              0 0 0 5px var(--color-orange), 0 24px 32px rgba(36, 23, 72, 0.05),
+              0 6px 8px rgba(36, 23, 72, 0.03),
+              0 48px 48px -64px rgba(36, 23, 72, 0.3);
+          }
+          &:focus,
+          &:active {
+            opacity: 1;
+          }
+        }
+        .cardImage {
+          display: block;
+          width: auto;
+          margin-bottom: 1.125rem;
+        }
+        .learnTina {
+          padding: 5rem 0;
+          background-image: url('/img/clouds.jpg');
+          background-position: center top;
+          background-repeat: no-repeat;
+          background-size: cover;
+        }
         .learnContainer {
           display: grid;
           grid-gap: 2rem;
@@ -1573,55 +1021,29 @@
           align-items: center;
           margin: 0 auto;
           max-width: 820px;
->>>>>>> e4465c54
-
-          .learnImage {
-            margin: 0;
-            position: relative;
-            animation: learnImage 3s ease-in-out infinite alternate;
-
-            @media (prefers-reduced-motion) {
-              animation: none;
-            }
-          }
-
-          .learnContent {
-          }
-
-          .featureGroup {
-            display: grid;
-            grid-template-columns: 1fr;
-            grid-gap: calc(var(--spacer-size) * 1.5);
-            padding-top: calc(var(--spacer-size) * 0.5) 0;
-            padding-bottom: calc(var(--spacer-size) * 0.5) 0;
-          }
-
-          .feature {
-            display: grid;
-            grid-template-columns: 1fr;
-            grid-gap: calc(var(--spacer-size) / 2);
-            align-items: center;
-
-            @media (min-width: 900px) {
-              grid-template-columns: 1fr 1fr;
-              grid-gap: var(--spacer-size);
-            }
-          }
-
-          .featureReverse {
-            direction: rtl;
-            > * {
-              direction: ltr;
-            }
-          }
-
-<<<<<<< HEAD
-          .featureText {
-            :global(p) {
-              max-width: 400px;
-            }
-          }
-=======
+          @media (min-width: 1000px) {
+            grid-gap: 2rem;
+            grid-template-columns: 2fr 3fr;
+          }
+        }
+        @keyframes learnImage {
+          0% {
+            transform: translate3d(0, -0.5rem, 0);
+          }
+          100% {
+            transform: translate3d(0, 0.75rem, 0);
+          }
+        }
+        .learnImage {
+          margin: 0;
+          position: relative;
+          animation: learnImage 3s ease-in-out infinite alternate;
+          @media (prefers-reduced-motion) {
+            animation: none;
+          }
+        }
+        .learnContent {
+        }
         .featureGrid {
           display: grid;
           grid-template-columns: 1fr;
@@ -1629,64 +1051,38 @@
           padding-top: calc(var(--spacer-size) * 0.5) 0;
           padding-bottom: calc(var(--spacer-size) * 0.5) 0;
         }
->>>>>>> e4465c54
-
-          .featureImage {
-            :global(img) {
-              display: block;
-              width: 100%;
-              height: auto;
-              margin: 0;
-              border-radius: 0.5rem;
-              box-shadow: inset 0 0 0 1px rgba(236, 72, 21, 0.03),
-                0 6px 24px rgba(0, 37, 91, 0.05), 0 2px 4px rgba(0, 37, 91, 0.03);
-            }
-          }
-
-          .orange {
-            background: linear-gradient(
-              to top right,
-              var(--color-orange),
-              var(--color-orange-light)
-            );
-            color: var(--color-white);
-          }
-
-          .black {
-            background: var(--color-black);
-            color: var(--color-white);
-          }
-
-          .blue {
-            background: var(--color-blue);
-            background: linear-gradient(
-              to bottom,
-              var(--color-blue) 30%,
-              var(--color-black) 100%
-            );
-
-            color: var(--color-white);
-
-            --color-emphasis: var(--color-orange-light);
-          }
-
-          .lightGray {
-            background: var(--color-light-gray);
-            color: var(--color-black);
-
-            --color-card-background: var(--color-white);
-          }
-
-          .white {
-            background: var(--color-white);
-            color: var(--color-black);
-          }
-<<<<<<< HEAD
-        `}</style>
-      </>
-=======
-        }
-
+        .feature {
+          display: grid;
+          grid-template-columns: 1fr;
+          grid-gap: calc(var(--spacer-size) / 2);
+          align-items: center;
+          @media (min-width: 900px) {
+            grid-template-columns: 1fr 1fr;
+            grid-gap: var(--spacer-size);
+          }
+        }
+        .featureReverse {
+          direction: rtl;
+          > * {
+            direction: ltr;
+          }
+        }
+        .featureText {
+          :global(p) {
+            max-width: 400px;
+          }
+        }
+        .featureImage {
+          :global(img) {
+            display: block;
+            width: 100%;
+            height: auto;
+            margin: 0;
+            border-radius: 0.5rem;
+            box-shadow: inset 0 0 0 1px rgba(236, 72, 21, 0.03),
+              0 6px 24px rgba(0, 37, 91, 0.05), 0 2px 4px rgba(0, 37, 91, 0.03);
+          }
+        }
         .orange {
           background: linear-gradient(
             to top right,
@@ -1695,12 +1091,10 @@
           );
           color: var(--color-white);
         }
-
         .black {
           background: var(--color-black);
           color: var(--color-white);
         }
-
         .blue {
           background: var(--color-blue);
           background: linear-gradient(
@@ -1708,25 +1102,19 @@
             var(--color-blue) 30%,
             var(--color-black) 100%
           );
-
           color: var(--color-white);
-
           --color-emphasis: var(--color-orange-light);
         }
-
         .lightGray {
           background: var(--color-light-gray);
           color: var(--color-black);
-
           --color-card-background: var(--color-white);
         }
-
         .white {
           background: var(--color-white);
           color: var(--color-black);
         }
       `}</style>
->>>>>>> e4465c54
     </InlineGithubForm>
   )
 }
