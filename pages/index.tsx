--- conflicted
+++ resolved
@@ -23,25 +23,11 @@
 } from '../components/layout'
 
 import { Button, Video, ArrowList } from '../components/ui'
-<<<<<<< HEAD
-import {
-  InlineTextareaField,
-  BlockTextArea,
-  BlocksControls,
-} from '../components/ui/inline'
-
-import { useGithubJsonForm } from 'react-tinacms-github'
-import { getJsonFile } from '../utils/getJsonFile'
-import { getGithubDataFromPreviewProps } from '../utils/github/sourceProviderConnection'
 import { OpenAuthoringSiteForm } from '../components/layout/OpenAuthoringSiteForm'
-import { GithubError } from '../utils/github/GithubError'
-=======
-import { useGithubJsonForm } from '../utils/github/useGithubJsonForm'
-import OpenAuthoringSiteForm from '../components/layout/OpenAuthoringSiteForm'
 import { GithubError } from 'next-tinacms-github'
 import { getJsonFile } from '../utils/getJsonFile'
 import { getGithubDataFromPreviewProps } from '../utils/getGithubDataFromPreviewProps'
->>>>>>> a1998831
+import { useGithubJsonForm } from 'react-tinacms-github'
 
 const HomePage = (props: any) => {
   const [formData, form] = useGithubJsonForm(
