import React from 'react'
import { GetStaticProps } from 'next'
import { getJsonPreviewProps } from 'utils/getJsonPreviewProps'
import { Footer } from 'components/layout'
import Link from 'next/link'
import { usePlugin } from 'tinacms'
import { useGithubJsonForm } from 'react-tinacms-github'
import { InlineGithubForm } from '../components/layout/InlineGithubForm'
import ReactMarkdown from 'react-markdown'
import HomePageTemplate from '../content/templates/homepageTemplate'

<<<<<<< HEAD
const HomePage = (props: any) => {
  let src = 'v1571425758/tina-hero-demo-v2'
=======
const IconRight = () => {
  return (
    <svg
      stroke="currentColor"
      fill="currentColor"
      strokeWidth="0"
      viewBox="0 0 448 512"
      xmlns="http://www.w3.org/2000/svg"
    >
      <path d="M190.5 66.9l22.2-22.2c9.4-9.4 24.6-9.4 33.9 0L441 239c9.4 9.4 9.4 24.6 0 33.9L246.6 467.3c-9.4 9.4-24.6 9.4-33.9 0l-22.2-22.2c-9.5-9.5-9.3-25 .4-34.3L311.4 296H24c-13.3 0-24-10.7-24-24v-32c0-13.3 10.7-24 24-24h287.4L190.9 101.2c-9.8-9.3-10-24.8-.4-34.3z"></path>
    </svg>
  )
}

const TinaIcon = () => {
  return (
    <svg
      viewBox="0 0 49 68"
      fill="inherit"
      xmlns="http://www.w3.org/2000/svg"
      role="img"
      aria-labelledby="title desc"
    >
      <title>Tina</title>
      <desc>A proud llama</desc>
      <path d="M31.4615 30.1782C34.763 27.4475 36.2259 11.3098 37.6551 5.50906C39.0843 -0.291715 44.995 0.00249541 44.995 0.00249541C44.995 0.00249541 43.4605 2.67299 44.0864 4.66584C44.7123 6.65869 49 8.44005 49 8.44005L48.0752 10.8781C48.0752 10.8781 46.1441 10.631 44.995 12.9297C43.8459 15.2283 45.7336 37.9882 45.7336 37.9882C45.7336 37.9882 38.8271 51.6106 38.8271 57.3621C38.8271 63.1136 41.5495 67.9338 41.5495 67.9338H37.7293C37.7293 67.9338 32.1252 61.2648 30.9759 57.9318C29.8266 54.5988 30.2861 51.2658 30.2861 51.2658C30.2861 51.2658 24.1946 50.921 18.7931 51.2658C13.3915 51.6106 9.78922 56.2539 9.13908 58.8512C8.48894 61.4486 8.21963 67.9338 8.21963 67.9338H5.19906C3.36057 62.2603 1.90043 60.2269 2.69255 57.3621C4.88665 49.4269 4.45567 44.9263 3.94765 42.9217C3.43964 40.9172 0 39.1676 0 39.1676C1.68492 35.7349 3.4048 34.0854 10.8029 33.9133C18.201 33.7413 28.1599 32.9088 31.4615 30.1782Z" />
      <path d="M12.25 57.03C12.25 57.03 13.0305 64.2533 17.1773 67.9342H20.7309C17.1773 63.9085 16.7897 53.415 16.7897 53.415C14.9822 54.0035 12.4799 56.1106 12.25 57.03Z" />
    </svg>
  )
}

const TripleDividerSvg = () => {
  return (
    <svg
      xmlns="http://www.w3.org/2000/svg"
      fill="none"
      preserveAspectRatio="none"
      viewBox="0 0 1200 150"
      className="dividerSvg"
    >
      <g>
        <path
          stroke="var(--color-orange)"
          strokeWidth="4"
          strokeDasharray="8 14"
          strokeLinecap="round"
          strokeLinejoin="round"
          vectorEffect="non-scaling-stroke"
          d="M591.036 0v70.447m0 0H20c-11.046 0-20 8.955-20 20v51.406m591.036-71.406H1180c11.05 0 20 8.955 20 20V150"
        ></path>
      </g>
      <line
        x1="49.25%"
        x2="49.25%"
        y1="0"
        y2="100%"
        stroke="var(--color-orange)"
        strokeWidth="4"
        strokeDasharray="8 14"
        strokeLinecap="round"
        strokeLinejoin="round"
        vectorEffect="non-scaling-stroke"
      />
    </svg>
  )
}

const SingleDividerSvg = () => {
  return (
    <svg
      xmlns="http://www.w3.org/2000/svg"
      fill="none"
      viewBox="0 0 600 120"
      width="100%"
      preserveAspectRatio="false"
    >
      <line
        x1="50%"
        x2="50%"
        y1="0"
        y2="100%"
        stroke="var(--color-orange)"
        strokeWidth="4"
        strokeDasharray="8 14"
        strokeLinecap="round"
        strokeLinejoin="round"
        vectorEffect="non-scaling-stroke"
      />
    </svg>
  )
}

interface ContainerProps {
  children?: any
  width?: 'medium' | 'narrow' | 'wide'
  center?: boolean
}

const Container = ({
  width = 'medium',
  center = false,
  children,
}: ContainerProps) => {
  return (
    <>
      <div className={['container', width, center ? 'center' : ''].join(' ')}>
        {children}
      </div>
      <style jsx>{`
        .container {
          margin: 0 auto;
          padding: 0 1.5rem;
        }
        .wide {
          max-width: 1500px;
        }
        .medium {
          max-width: 1240px;
        }
        .narrow {
          max-width: 740px;
        }
        .center {
          text-align: center;
        }
      `}</style>
    </>
  )
}

>>>>>>> 8dbc37ea


const HomePage = (props: any) => {
  //@ts-ignore
  const [formData, form] = useGithubJsonForm(props.file, HomePageTemplate)

  usePlugin(form)

  const { hero, demo, ecosystem, features, valueProps, cta } = formData
  const featuredItem = features.items.find((item) => item.isFeatured)
  const cardItems = features.items.filter((item) => !item.isFeatured)

  return (
    <InlineGithubForm form={form}>
      <div className="banner orange">
        <Container>
          <Link href="/enterprise">
            <a>
              <span>
                Sign up for early access
                <span className="tinaCloud">
                  for <em>Tina Cloud</em> ☁️
                </span>
              </span>
              <IconRight />
            </a>
          </Link>
        </Container>
      </div>
      <div className="navbar black">
        <Container>
          <div className="navGrid">
            <Link href="/">
              <a className="logomark navLogo">
                <TinaIcon />
                <h1 className="wordmark">
                  Tina<span>.io</span>
                </h1>
              </a>
            </Link>
            <nav className="navWrapper navNav">
              <ul className="navUl">
                <li className="navLi">
                  <Link href="/docs">Docs</Link>
                </li>
                <li className="navLi">
                  <Link href="/guides">Guides</Link>
                </li>
                <li className="navLi">
                  <Link href="/blog">Blog</Link>
                </li>
              </ul>
            </nav>
            <div className="githubStar navGithub">
              <iframe
                className="starButton"
                src="https://ghbtns.com/github-btn.html?user=tinacms&repo=tinacms&type=star&count=true&size=large"
                frameBorder="0"
                scrolling="0"
                width="150px"
                height="30px"
              ></iframe>
            </div>
          </div>
        </Container>
      </div>
      <section className="section black">
        <Container width="narrow" center>
          <h2 className="headingHuge">{hero.headline}</h2>
          <p className="textHuge">
            {hero.subline}
          </p>
          
          <div className="buttonGroup buttonGroupCenter">
            {hero.actionItems.map((item) => {
              const { variant, label, icon, url } = item
              return (
                <a href={url} className={`button ${variant === 'button' ? "buttonOrange" : 'buttonGhost'}`}>
                  {label} {icon === 'arrowRight' && <IconRight />}
                </a>
              )
            })}
          </div>
        </Container>
        <div className="splitBackgroundBlackWhite">
          <Container>
                <video
                  className="video"
                  autoPlay={true}
                  loop
                  muted
                  playsInline
                  poster={hero.video.thumbnail}
                >
                  {hero.video.videoSources?.map((item) => {
                    const { vSrc, vType } = item

                    return (
                      <source
                        src={vSrc}
                        type={`video/${vType}`}
                      />
                    )
                  })}
                </video>
          </Container>
        </div>
      </section>
      <section className="section white">
        <Container width="narrow" center>
          <h2 className="headingHuge">
            <ReactMarkdown source={valueProps.headline} />
          </h2>
          <p className="textHuge">
            {valueProps.subline}
          </p>
        </Container>
        <div className="spacer"></div>
        <Container>
          <div className="featureGrid">
            {valueProps.valueItems.map((value, i) => {
              const { headline, subline, media } = value
              const isReversed = i % 2 === 1

              return (
              <div className={`feature ${isReversed ? 'featureReverse' : ''}`}>
                <div className="featureText">
                  <h3 className="headingLarge">{headline}</h3>
                  <hr className="dottedBorder" />
                  <p className="textLarge">
                    {subline}
                  </p>
                </div>
                <div className={`featureImage`}>
                  <img src={media.src} alt="" />
                </div>
              </div>
              )
            })}
          </div>
        </Container>
      </section>
      <section className="section blue">
        <Container center width="narrow">
          <h2 className="headingHuge">
            <ReactMarkdown source={demo.headline} />
          </h2>
          <p className="textHuge">
            {demo.subline}
          </p>
        </Container>
        <div className="spacer"></div>
        <Container width="wide">
          <div className="demoWrapper">
            <iframe
              src={demo.codeSandbox}
              width="800"
              height="800"
              title="CodeSandbox example of TinaCMS with Next.js"
              allow="accelerometer; ambient-light-sensor; camera; encrypted-media; geolocation; gyroscope; hid; microphone; midi; payment; usb; vr; xr-spatial-tracking"
              sandbox="allow-forms allow-modals allow-popups allow-same-origin allow-scripts"
            ></iframe>
          </div>
        </Container>
      </section>
      <section className="section white">
        <Container center width="narrow">
          <h2 className="headingHuge">{features.headline}</h2>
          <p className="textHuge">
            {features.subline}
          </p>
        </Container>
        <div className="spacer"></div>
        <Container>
          <div className="browserContainer">
            <div className="browser browserGrid">
              <div className="browserContent">
                <span className="contentTitle">{featuredItem.headline}</span>
                <span className="contentText">
                  {featuredItem.subline}
                </span>
                <span className="contentFootnote">
                  {featuredItem.text}
                </span>
              </div>
              <div className="browserImageWrapper">
                <img className="browserImage" src={featuredItem.media.src} alt="" />
              </div>
            </div>
          </div>
          <div className="divider dividerMobile">
            <SingleDividerSvg />
          </div>
          <div className="divider dividerDesktop">
            <TripleDividerSvg />
          </div>
          <div className="cardGroup">
            {cardItems.map((item) => {
              const { headline, subline, icon, media } = item

              return (
                <>
                  <div className="card cardLinked">
                    <div className="linkedContent">
                      <img src={media.src} alt="" className="cardImage" />
                      <h3 className="headingMedium">{headline}</h3>
                      <Link href="/docs">
                        <a className="cardLink"></a>
                      </Link>
                      <p className="textLarge">
                        {subline}
                      </p>
                    </div>
                    <div className="linkedIcon">
                      {icon === 'arrowRight' && <IconRight />}
                    </div>
                  </div>
                  <div className="divider dividerMobile">
                    <SingleDividerSvg />
                  </div>
                </>
              )
            })}
          </div>
        </Container>
      </section>
      <section className="section lightGray">
        <Container width="narrow" center>
          <h2 className="headingHuge">
            <ReactMarkdown source={ecosystem.headline} />
          </h2>
          <p className="textHuge">
            {ecosystem.subline}
          </p>
        </Container>
        <div className="spacer"></div>
        <Container>
          <div className="featureGrid">
            {ecosystem.valueItems.map((value, i) => {
                const { headline, subline, media, url } = value
                const isReversed = i % 2 === 1

                return (
                <div className={`feature ${isReversed ? 'featureReverse' : ''}`}>
                  <div className="featureText">
                    <h3 className="headingLarge">{headline}</h3>
                    <hr className="dottedBorder" />
                    <p className="textLarge">
                      {subline}
                    </p>
                    <div className="buttonGroup">
                      <a href={url}className="button buttonLink">
                        Read The Docs <IconRight />
                      </a>
                    </div>
                  </div>
                  <div className={`featureImage`}>
                    <img src={media.src} alt="" />
                  </div>
                </div>
                )
              })}
          </div>
        </Container>
      </section>
      <div className="learnTina">
        <div className="learnContainer">
          <div className="learnImageWrapper">
            <img className="learnImage" src="img/flyingTina.png" alt="" />
          </div>
          <div className="learnContent">
            <h3 className="headingLarge">{cta.headline}</h3>
            <p className="textLarge">
              {cta.subline}.
            </p>
            <div className="buttonGroup">
              {cta.actionItems.map((item) => {
                const { variant, label, icon, url } = item
                return (
                  <a href={url} className={`button ${variant === 'button' ? "buttonOrange" : 'buttonGhost'}`}>
                    {label} {icon === 'arrowRight' && <IconRight />}
                  </a>
                )
              })}
            </div>
          </div>
        </div>
      </div>
      <Footer />
      <style global jsx>{`
        :root {
          --color-orange: #ec4815;
          --color-orange-light: #eb6337;
          --color-orange-dark: #dc4419;
          --color-yellow: #f2c94c;
          --color-green: #6fcf97;
          --color-black: #1c1b2e;
          --color-blue: #241748;
          --color-white: #ffffff;
          --color-gray: #f3f3f3;
          --color-light-gray: #fafafa;
          --color-seafoam: #e6faf8;
          --color-seafoam-dark: #b4f4e0;
          --color-emphasis: var(--color-orange);
          --color-card-background: var(--color-light-gray);
          --spacer-size: 4.5rem;
          --section-padding: calc(var(--spacer-size) * 2);
        }
        html {
          min-width: 400px;
        }
      `}</style>
      <style jsx>{`
        .spacer {
          display: block;
          width: 100%;
          height: var(--spacer-size);
        }
        .dottedBorder {
          border-top: none;
          border-right: none;
          border-left: none;
          border-image: initial;
          border-bottom: 4px dotted var(--color-orange);
          width: 6rem;
          max-width: 100%;
          display: block;
          height: 0px;
          margin: 1.5rem 0px;
        }
        .banner {
          :global(a) {
            display: flex;
            align-items: center;
            justify-content: center;
            padding: 0.75rem 0;
            font-size: 1.25rem;
            line-height: 1.4;
            text-decoration: none;
            color: inherit;
            transition: opacity 150ms ease-out;
            &:hover {
              opacity: 0.8;
            }
          }
          :global(em) {
            font-style: normal;
            font-weight: bold;
            text-decoration: underline;
          }
          :global(svg) {
            margin-left: 1rem;
            height: 1em;
          }
        }
        .tinaCloud {
          display: inline-block;
          white-space: nowrap;
        }
        .navbar {
          padding: 2rem 0 2rem 0;
          margin-bottom: -1px;
        }
        .navGrid {
          width: 100%;
          display: grid;
          grid-gap: 2rem 1rem;
          grid-template-columns: 1fr 1fr;
          grid-template-rows: 1fr 1fr;
          @media (min-width: 800px) {
            grid-gap: 1rem;
            align-items: center;
            grid-template-columns: auto 1fr auto;
            grid-template-rows: 1fr;
          }
        }
        .navLogo {
          grid-column-start: 1;
          grid-column-end: 2;
          grid-row-start: 1;
          grid-row-end: 2;
          text-decoration: none;
          @media (min-width: 800px) {
            grid-column-start: 1;
            grid-column-end: 2;
          }
        }
        .navNav {
          grid-column-start: 1;
          grid-column-end: 3;
          grid-row-start: 2;
          grid-row-end: 3;
          justify-self: center;
          @media (min-width: 800px) {
            grid-column-start: 2;
            grid-column-end: 3;
            grid-row-start: 1;
            grid-row-end: 2;
          }
        }
        .navGithub {
          grid-column-start: 2;
          grid-column-end: 3;
          grid-row-start: 1;
          grid-row-end: 2;
          justify-self: end;
          @media (min-width: 800px) {
            grid-column-start: 3;
            grid-column-end: 4;
          }
        }
        .navUl {
          display: flex;
          margin: 0 -1.5rem;
        }
        .navLi {
          margin: 0 1.5rem;
          :global(a) {
            color: white;
            opacity: 0.7;
            transition: opacity 150ms ease-out;
            text-decoration: none;
            font-size: 1.25rem;
            &:hover {
              opacity: 1;
            }
          }
        }
        .logomark {
          color: var(--color-orange);
          fill: var(--color-orange);
          display: flex;
          align-items: center;
          :global(svg) {
            margin-top: -5px;
            height: 40px;
            width: auto;
            margin-right: 12px;
          }
        }
        .wordmark {
          font-size: 26px;
          font-weight: bold;
          font-family: var(--font-tuner);
          :global(span) {
            margin-left: 1px;
          }
        }
        .section {
          padding: var(--section-padding) 0;
        }
        .headingHuge {
          font-family: var(--font-tuner);
          font-weight: bold;
          font-size: 2.75rem;
          line-height: 1.4;
          margin-bottom: 2rem;
          :global(em) {
            font-style: inherit;
            font-weight: inherit;
            color: var(--color-emphasis);
            @media (min-width: 600px) {
              white-space: nowrap;
            }
          }
        }
        .headingLarge {
          font-family: var(--font-tuner);
          margin-bottom: 1rem;
          font-size: 2.25rem;
          font-weight: bold;
        }
        .headingMedium {
          font-size: 1.675rem;
          line-height: 1.4;
          margin-bottom: 1rem;
        }
        .textHuge {
          display: block;
          width: 100%;
          max-width: 600px;
          margin-left: auto;
          margin-right: auto;
          font-size: 1.375rem;
          &:not(:last-child) {
            margin-bottom: 2rem;
          }
        }
        .textLarge {
          font-size: 1.125rem;
          opacity: 0.7;
          &:not(:last-child) {
            margin-bottom: 1.25rem;
          }
        }
        .buttonGroup {
          display: flex;
          flex-wrap: wrap;
          align-items: center;
          padding-top: 0.5rem;
          margin: 0 -0.75rem;
          :global(a),
          :global(button) {
            margin: 0 0.75rem;
          }
        }
        .buttonGroupCenter {
          justify-content: center;
        }
        .button {
          position: relative;
          font-family: var(--font-tuner);
          text-decoration: none;
          color: inherit;
          font-size: 1.25rem;
          line-height: 1;
          font-weight: bold;
          padding: 1rem 1.75rem;
          border-radius: 0.25rem;
          display: flex;
          align-items: center;
          white-space: nowrap;
          outline: none;
          &:after {
            content: '';
            display: block;
            width: 100%;
            height: 100%;
            position: absolute;
            top: 0;
            left: 0;
            opacity: 0;
            transition: opacity 150ms ease-out;
            border-radius: 0.25rem;
            box-shadow: 0 0 0 4px currentColor;
          }
          &:focus,
          &:active {
            &:after {
              opacity: 0.3;
            }
          }
          :global(svg) {
            display: inline-block;
            width: auto;
            height: 1.125em;
            margin-left: 0.75rem;
          }
        }
        .buttonLink {
          font-size: 1rem;
          color: var(--color-orange);
          padding: 0;
          &:after {
            width: calc(100% + 1.5rem);
            height: calc(100% + 1rem);
            top: -0.5rem;
            left: -0.75rem;
          }
        }
        .buttonOrange {
          background: var(--color-orange);
          transition: background 150ms ease-out;
          color: white;
          :hover {
            background: var(--color-orange-light);
          }
        }
        .buttonGhost {
          opacity: 0.7;
          transition: opacity 150ms ease-out;
          :hover {
            opacity: 1;
          }
        }
        .video {
          width: 100%;
          border-radius: 0.5rem;
          box-shadow: inset 0 0 0 1px rgba(236, 72, 21, 0.03),
            0 6px 24px rgba(0, 37, 91, 0.05), 0 2px 4px rgba(0, 37, 91, 0.03);
          display: flex;
          justify-content: center;
          margin-top: calc(var(--spacer-size) * 1.5);
          margin-bottom: -9rem;
        }
        .splitBackgroundBlackWhite {
          background: linear-gradient(
            to bottom,
            var(--color-black) 0%,
            var(--color-blue) 50%,
            var(--color-light-gray) 50%,
            var(--color-white) 100%
          );
        }
        .demoWrapper {
          margin-bottom: calc(-1 * var(--section-padding));
          :global(iframe) {
            width: 100%;
            border: none !important;
            display: block;
            margin: 0;
          }
        }
        .browser {
          position: relative;
          padding: 4rem 3rem 3rem 3rem;
          border-radius: 2rem;
          overflow: visible;
          background: var(--color-card-background);
          background: linear-gradient(
            to bottom right,
            var(--color-light-gray) 30%,
            var(--color-gray)
          );
          transform: rotate3d(1, 0, 0, 2deg);
          background-position: top left;
          border-radius: 0.25rem;
          box-shadow: inset 0 0 0 1px rgba(36, 23, 72, 0.03),
            0 24px 32px rgba(36, 23, 72, 0.05), 0 6px 8px rgba(36, 23, 72, 0.03),
            0 48px 48px -64px rgba(36, 23, 72, 0.3);
          &:after {
            content: '';
            display: block;
            position: absolute;
            top: 2rem;
            left: 3rem;
            transform: translate3d(-0.875rem, 0, 0);
            width: 0.875rem;
            height: 0.875rem;
            border-radius: 1rem;
            overflow: visible;
            box-shadow: 0.875rem 0 0 var(--color-orange),
              2.375rem 0 0 var(--color-yellow), 3.875rem 0 0 var(--color-green);
          }
        }
        .browserContainer {
          perspective: 300px;
        }
        .browserGrid {
          display: grid;
          grid-gap: 3rem 2rem;
          @media (min-width: 1000px) {
            grid-template-columns: 1fr 1fr;
            align-items: center;
          }
        }
        .browserContent {
        }
        .contentTitle {
          font-family: var(--font-tuner);
          color: var(--color-orange);
          display: block;
          font-size: 2.25rem;
          font-weight: bold;
          margin-bottom: 1rem;
        }
        .contentText {
          display: block;
          font-size: 1.5rem;
          margin-bottom: 1.25rem;
        }
        .contentFootnote {
          display: block;
          font-size: 1.125rem;
          opacity: 0.5;
        }
        .browserImageWrapper {
          margin-top: -1rem;
        }
        .browserImage {
          display: block;
          width: 100%;
          height: auto;
          margin: 0;
          filter: drop-shadow(0 3px 8px rgba(0, 37, 91, 0.07));
        }
        .divider {
          display: flex;
          justify-content: center;
          width: 100%;
          :global(svg) {
            width: 100%;
            margin: 0 auto;
            overflow: visible !important;
            :global(line),
            :global(path) {
              animation: dash 1s infinite linear;
            }
          }
          @media (min-width: 1000px) {
            :global(svg) {
              width: 66%;
            }
          }
        }
        .dividerDesktop {
          height: 7.5rem;
          :global(svg) {
            height: 100%;
          }
          @media (max-width: 999px) {
            display: none;
          }
        }
        .dividerMobile {
          height: 4rem;
          @media (min-width: 1000px) {
            display: none;
          }
          :global(svg) {
            width: 100%;
          }
        }
        @keyframes dash {
          0% {
            /* strokeDasharray="8 14" <- Sum of these numbers */
            stroke-dashoffset: 22;
          }
          100% {
            stroke-dashoffset: 0;
          }
        }
        .cardGroup {
          display: grid;
          grid-template-rows: 1fr;
          @media (min-width: 1000px) {
            grid-template-columns: 1fr 1fr 1fr;
            gap: calc(var(--spacer-size) * 0.5);
          }
        }
        .card {
          background: var(--color-card-background);
          padding: 2.25rem;
          border-radius: 0.25rem;
          box-shadow: inset 0 0 0 1px rgba(36, 23, 72, 0.03),
            0 6px 24px rgba(36, 23, 72, 0.05), 0 2px 4px rgba(36, 23, 72, 0.03);
        }
        .cardLinked {
          position: relative;
          display: grid;
          grid-template-columns: 1fr auto;
          grid-gap: 2.25rem;
          &:hover {
            :global(> * > *) {
              opacity: 1;
            }
            :global(svg) {
              color: var(--color-orange);
            }
          }
        }
        .linkedContent {
        }
        .linkedIcon {
          width: 2rem;
          margin-right: -0.5rem;
          height: 100%;
          display: flex;
          align-items: center;
          :global(svg) {
            width: 1.5rem;
            height: auto;
            opacity: 0.7;
          }
        }
        .cardLink {
          display: block;
          position: absolute;
          top: 0;
          left: 0;
          width: 100%;
          height: 100%;
          background: transparent;
          color: transparent;
          cursor: pointer;
          z-index: 10;
          opacity: 0;
          transition: opacity 150ms ease-out;
          border-radius: 0.25rem;
          &:after {
            content: '';
            display: block;
            width: 100%;
            height: 100%;
            position: absolute;
            top: 0;
            left: 0;
            border-radius: 0.25rem;
            box-shadow: inset 0 0 0 1px rgba(36, 23, 72, 0.03),
              0 0 0 5px var(--color-orange), 0 24px 32px rgba(36, 23, 72, 0.05),
              0 6px 8px rgba(36, 23, 72, 0.03),
              0 48px 48px -64px rgba(36, 23, 72, 0.3);
          }
          &:focus,
          &:active {
            opacity: 1;
          }
        }
        .cardImage {
          display: block;
          width: auto;
          margin-bottom: 1.125rem;
        }
        .learnTina {
          padding: 5rem 0;
          background-image: url('/img/clouds.jpg');
          background-position: center top;
          background-repeat: no-repeat;
          background-size: cover;
        }
        .learnContainer {
          display: grid;
          grid-gap: 2rem;
          align-content: center;
          align-items: center;
          margin: 0 auto;
          max-width: 820px;
          @media (min-width: 1000px) {
            grid-gap: 2rem;
            grid-template-columns: 2fr 3fr;
          }
        }
        @keyframes learnImage {
          0% {
            transform: translate3d(0, -0.5rem, 0);
          }
          100% {
            transform: translate3d(0, 0.75rem, 0);
          }
        }
        .learnImage {
          margin: 0;
          position: relative;
          animation: learnImage 3s ease-in-out infinite alternate;
          @media (prefers-reduced-motion) {
            animation: none;
          }
        }
        .learnContent {
        }
        .featureGrid {
          display: grid;
          grid-template-columns: 1fr;
          grid-gap: calc(var(--spacer-size) * 1.5);
          padding-top: calc(var(--spacer-size) * 0.5) 0;
          padding-bottom: calc(var(--spacer-size) * 0.5) 0;
        }
        .feature {
          display: grid;
          grid-template-columns: 1fr;
          grid-gap: calc(var(--spacer-size) / 2);
          align-items: center;
          @media (min-width: 900px) {
            grid-template-columns: 1fr 1fr;
            grid-gap: var(--spacer-size);
          }
        }
        .featureReverse {
          direction: rtl;
          > * {
            direction: ltr;
          }
        }
        .featureText {
          :global(p) {
            max-width: 400px;
          }
        }
        .featureImage {
          :global(img) {
            display: block;
            width: 100%;
            height: auto;
            margin: 0;
            border-radius: 0.5rem;
            box-shadow: inset 0 0 0 1px rgba(236, 72, 21, 0.03),
              0 6px 24px rgba(0, 37, 91, 0.05), 0 2px 4px rgba(0, 37, 91, 0.03);
          }
        }
        .orange {
          background: linear-gradient(
            to top right,
            var(--color-orange),
            var(--color-orange-light)
          );
          color: var(--color-white);
        }
        .black {
          background: var(--color-black);
          color: var(--color-white);
        }
        .blue {
          background: var(--color-blue);
          background: linear-gradient(
            to bottom,
            var(--color-blue) 30%,
            var(--color-black) 100%
          );
          color: var(--color-white);
          --color-emphasis: var(--color-orange-light);
        }
        .lightGray {
          background: var(--color-light-gray);
          color: var(--color-black);
          --color-card-background: var(--color-white);
        }
        .white {
          background: var(--color-white);
          color: var(--color-black);
        }
      `}</style>
    </InlineGithubForm>
  )
}

export default HomePage

export const getStaticProps: GetStaticProps = async function({
  preview,
  previewData,
}) {
  return getJsonPreviewProps('content/pages/home.json', preview, previewData)
}

const IconRight = () => {
  return (
    <svg
      stroke="currentColor"
      fill="currentColor"
      strokeWidth="0"
      viewBox="0 0 448 512"
      xmlns="http://www.w3.org/2000/svg"
    >
      <path d="M190.5 66.9l22.2-22.2c9.4-9.4 24.6-9.4 33.9 0L441 239c9.4 9.4 9.4 24.6 0 33.9L246.6 467.3c-9.4 9.4-24.6 9.4-33.9 0l-22.2-22.2c-9.5-9.5-9.3-25 .4-34.3L311.4 296H24c-13.3 0-24-10.7-24-24v-32c0-13.3 10.7-24 24-24h287.4L190.9 101.2c-9.8-9.3-10-24.8-.4-34.3z"></path>
    </svg>
  )
}

const TinaIcon = () => {
  return (
    <svg
      viewBox="0 0 49 68"
      fill="inherit"
      xmlns="http://www.w3.org/2000/svg"
      role="img"
      aria-labelledby="title desc"
    >
      <title>Tina</title>
      <desc>A proud llama</desc>
      <path d="M31.4615 30.1782C34.763 27.4475 36.2259 11.3098 37.6551 5.50906C39.0843 -0.291715 44.995 0.00249541 44.995 0.00249541C44.995 0.00249541 43.4605 2.67299 44.0864 4.66584C44.7123 6.65869 49 8.44005 49 8.44005L48.0752 10.8781C48.0752 10.8781 46.1441 10.631 44.995 12.9297C43.8459 15.2283 45.7336 37.9882 45.7336 37.9882C45.7336 37.9882 38.8271 51.6106 38.8271 57.3621C38.8271 63.1136 41.5495 67.9338 41.5495 67.9338H37.7293C37.7293 67.9338 32.1252 61.2648 30.9759 57.9318C29.8266 54.5988 30.2861 51.2658 30.2861 51.2658C30.2861 51.2658 24.1946 50.921 18.7931 51.2658C13.3915 51.6106 9.78922 56.2539 9.13908 58.8512C8.48894 61.4486 8.21963 67.9338 8.21963 67.9338H5.19906C3.36057 62.2603 1.90043 60.2269 2.69255 57.3621C4.88665 49.4269 4.45567 44.9263 3.94765 42.9217C3.43964 40.9172 0 39.1676 0 39.1676C1.68492 35.7349 3.4048 34.0854 10.8029 33.9133C18.201 33.7413 28.1599 32.9088 31.4615 30.1782Z" />
      <path d="M12.25 57.03C12.25 57.03 13.0305 64.2533 17.1773 67.9342H20.7309C17.1773 63.9085 16.7897 53.415 16.7897 53.415C14.9822 54.0035 12.4799 56.1106 12.25 57.03Z" />
    </svg>
  )
}

const TripleDividerSvg = () => {
  return (
    <svg
      xmlns="http://www.w3.org/2000/svg"
      fill="none"
      preserveAspectRatio="none"
      viewBox="0 0 1200 150"
      className="dividerSvg"
    >
      <g>
        <path
          stroke="var(--color-orange)"
          strokeWidth="4"
          strokeDasharray="8 14"
          strokeLinecap="round"
          strokeLinejoin="round"
          vectorEffect="non-scaling-stroke"
          d="M591.036 0v70.447m0 0H20c-11.046 0-20 8.955-20 20v51.406m591.036-71.406H1180c11.05 0 20 8.955 20 20V150"
        ></path>
      </g>
      <line
        x1="49.25%"
        x2="49.25%"
        y1="0"
        y2="100%"
        stroke="var(--color-orange)"
        strokeWidth="4"
        strokeDasharray="8 14"
        strokeLinecap="round"
        strokeLinejoin="round"
        vectorEffect="non-scaling-stroke"
      />
    </svg>
  )
}

const SingleDividerSvg = () => {
  return (
    <svg
      xmlns="http://www.w3.org/2000/svg"
      fill="none"
      viewBox="0 0 600 120"
      width="100%"
      preserveAspectRatio="false"
    >
      <line
        x1="50%"
        x2="50%"
        y1="0"
        y2="100%"
        stroke="var(--color-orange)"
        strokeWidth="4"
        strokeDasharray="8 14"
        strokeLinecap="round"
        strokeLinejoin="round"
        vectorEffect="non-scaling-stroke"
      />
    </svg>
  )
}

interface ContainerProps {
  children?: any
  width?: 'medium' | 'narrow' | 'wide'
  center?: boolean
}

const Container = ({
  width = 'medium',
  center = false,
  children,
}: ContainerProps) => {
  return (
    <>
      <div className={['container', width, center ? 'center' : ''].join(' ')}>
        {children}
      </div>
      <style jsx>{`
        .container {
          margin: 0 auto;
          padding: 0 1.5rem;
        }

        .wide {
          max-width: 1500px;
        }

        .medium {
          max-width: 1240px;
        }

        .narrow {
          max-width: 740px;
        }

        .center {
          text-align: center;
        }
      `}</style>
    </>
  )
}<|MERGE_RESOLUTION|>--- conflicted
+++ resolved
@@ -9,143 +9,6 @@
 import ReactMarkdown from 'react-markdown'
 import HomePageTemplate from '../content/templates/homepageTemplate'
 
-<<<<<<< HEAD
-const HomePage = (props: any) => {
-  let src = 'v1571425758/tina-hero-demo-v2'
-=======
-const IconRight = () => {
-  return (
-    <svg
-      stroke="currentColor"
-      fill="currentColor"
-      strokeWidth="0"
-      viewBox="0 0 448 512"
-      xmlns="http://www.w3.org/2000/svg"
-    >
-      <path d="M190.5 66.9l22.2-22.2c9.4-9.4 24.6-9.4 33.9 0L441 239c9.4 9.4 9.4 24.6 0 33.9L246.6 467.3c-9.4 9.4-24.6 9.4-33.9 0l-22.2-22.2c-9.5-9.5-9.3-25 .4-34.3L311.4 296H24c-13.3 0-24-10.7-24-24v-32c0-13.3 10.7-24 24-24h287.4L190.9 101.2c-9.8-9.3-10-24.8-.4-34.3z"></path>
-    </svg>
-  )
-}
-
-const TinaIcon = () => {
-  return (
-    <svg
-      viewBox="0 0 49 68"
-      fill="inherit"
-      xmlns="http://www.w3.org/2000/svg"
-      role="img"
-      aria-labelledby="title desc"
-    >
-      <title>Tina</title>
-      <desc>A proud llama</desc>
-      <path d="M31.4615 30.1782C34.763 27.4475 36.2259 11.3098 37.6551 5.50906C39.0843 -0.291715 44.995 0.00249541 44.995 0.00249541C44.995 0.00249541 43.4605 2.67299 44.0864 4.66584C44.7123 6.65869 49 8.44005 49 8.44005L48.0752 10.8781C48.0752 10.8781 46.1441 10.631 44.995 12.9297C43.8459 15.2283 45.7336 37.9882 45.7336 37.9882C45.7336 37.9882 38.8271 51.6106 38.8271 57.3621C38.8271 63.1136 41.5495 67.9338 41.5495 67.9338H37.7293C37.7293 67.9338 32.1252 61.2648 30.9759 57.9318C29.8266 54.5988 30.2861 51.2658 30.2861 51.2658C30.2861 51.2658 24.1946 50.921 18.7931 51.2658C13.3915 51.6106 9.78922 56.2539 9.13908 58.8512C8.48894 61.4486 8.21963 67.9338 8.21963 67.9338H5.19906C3.36057 62.2603 1.90043 60.2269 2.69255 57.3621C4.88665 49.4269 4.45567 44.9263 3.94765 42.9217C3.43964 40.9172 0 39.1676 0 39.1676C1.68492 35.7349 3.4048 34.0854 10.8029 33.9133C18.201 33.7413 28.1599 32.9088 31.4615 30.1782Z" />
-      <path d="M12.25 57.03C12.25 57.03 13.0305 64.2533 17.1773 67.9342H20.7309C17.1773 63.9085 16.7897 53.415 16.7897 53.415C14.9822 54.0035 12.4799 56.1106 12.25 57.03Z" />
-    </svg>
-  )
-}
-
-const TripleDividerSvg = () => {
-  return (
-    <svg
-      xmlns="http://www.w3.org/2000/svg"
-      fill="none"
-      preserveAspectRatio="none"
-      viewBox="0 0 1200 150"
-      className="dividerSvg"
-    >
-      <g>
-        <path
-          stroke="var(--color-orange)"
-          strokeWidth="4"
-          strokeDasharray="8 14"
-          strokeLinecap="round"
-          strokeLinejoin="round"
-          vectorEffect="non-scaling-stroke"
-          d="M591.036 0v70.447m0 0H20c-11.046 0-20 8.955-20 20v51.406m591.036-71.406H1180c11.05 0 20 8.955 20 20V150"
-        ></path>
-      </g>
-      <line
-        x1="49.25%"
-        x2="49.25%"
-        y1="0"
-        y2="100%"
-        stroke="var(--color-orange)"
-        strokeWidth="4"
-        strokeDasharray="8 14"
-        strokeLinecap="round"
-        strokeLinejoin="round"
-        vectorEffect="non-scaling-stroke"
-      />
-    </svg>
-  )
-}
-
-const SingleDividerSvg = () => {
-  return (
-    <svg
-      xmlns="http://www.w3.org/2000/svg"
-      fill="none"
-      viewBox="0 0 600 120"
-      width="100%"
-      preserveAspectRatio="false"
-    >
-      <line
-        x1="50%"
-        x2="50%"
-        y1="0"
-        y2="100%"
-        stroke="var(--color-orange)"
-        strokeWidth="4"
-        strokeDasharray="8 14"
-        strokeLinecap="round"
-        strokeLinejoin="round"
-        vectorEffect="non-scaling-stroke"
-      />
-    </svg>
-  )
-}
-
-interface ContainerProps {
-  children?: any
-  width?: 'medium' | 'narrow' | 'wide'
-  center?: boolean
-}
-
-const Container = ({
-  width = 'medium',
-  center = false,
-  children,
-}: ContainerProps) => {
-  return (
-    <>
-      <div className={['container', width, center ? 'center' : ''].join(' ')}>
-        {children}
-      </div>
-      <style jsx>{`
-        .container {
-          margin: 0 auto;
-          padding: 0 1.5rem;
-        }
-        .wide {
-          max-width: 1500px;
-        }
-        .medium {
-          max-width: 1240px;
-        }
-        .narrow {
-          max-width: 740px;
-        }
-        .center {
-          text-align: center;
-        }
-      `}</style>
-    </>
-  )
-}
-
->>>>>>> 8dbc37ea
-
-
 const HomePage = (props: any) => {
   //@ts-ignore
   const [formData, form] = useGithubJsonForm(props.file, HomePageTemplate)
@@ -153,8 +16,8 @@
   usePlugin(form)
 
   const { hero, demo, ecosystem, features, valueProps, cta } = formData
-  const featuredItem = features.items.find((item) => item.isFeatured)
-  const cardItems = features.items.filter((item) => !item.isFeatured)
+  const featuredItem = features.items.find(item => item.isFeatured)
+  const cardItems = features.items.filter(item => !item.isFeatured)
 
   return (
     <InlineGithubForm form={form}>
@@ -213,15 +76,18 @@
       <section className="section black">
         <Container width="narrow" center>
           <h2 className="headingHuge">{hero.headline}</h2>
-          <p className="textHuge">
-            {hero.subline}
-          </p>
-          
+          <p className="textHuge">{hero.subline}</p>
+
           <div className="buttonGroup buttonGroupCenter">
-            {hero.actionItems.map((item) => {
+            {hero.actionItems.map(item => {
               const { variant, label, icon, url } = item
               return (
-                <a href={url} className={`button ${variant === 'button' ? "buttonOrange" : 'buttonGhost'}`}>
+                <a
+                  href={url}
+                  className={`button ${
+                    variant === 'button' ? 'buttonOrange' : 'buttonGhost'
+                  }`}
+                >
                   {label} {icon === 'arrowRight' && <IconRight />}
                 </a>
               )
@@ -230,25 +96,20 @@
         </Container>
         <div className="splitBackgroundBlackWhite">
           <Container>
-                <video
-                  className="video"
-                  autoPlay={true}
-                  loop
-                  muted
-                  playsInline
-                  poster={hero.video.thumbnail}
-                >
-                  {hero.video.videoSources?.map((item) => {
-                    const { vSrc, vType } = item
-
-                    return (
-                      <source
-                        src={vSrc}
-                        type={`video/${vType}`}
-                      />
-                    )
-                  })}
-                </video>
+            <video
+              className="video"
+              autoPlay={true}
+              loop
+              muted
+              playsInline
+              poster={hero.video.thumbnail}
+            >
+              {hero.video.videoSources?.map(item => {
+                const { vSrc, vType } = item
+
+                return <source src={vSrc} type={`video/${vType}`} />
+              })}
+            </video>
           </Container>
         </div>
       </section>
@@ -257,9 +118,7 @@
           <h2 className="headingHuge">
             <ReactMarkdown source={valueProps.headline} />
           </h2>
-          <p className="textHuge">
-            {valueProps.subline}
-          </p>
+          <p className="textHuge">{valueProps.subline}</p>
         </Container>
         <div className="spacer"></div>
         <Container>
@@ -269,18 +128,18 @@
               const isReversed = i % 2 === 1
 
               return (
-              <div className={`feature ${isReversed ? 'featureReverse' : ''}`}>
-                <div className="featureText">
-                  <h3 className="headingLarge">{headline}</h3>
-                  <hr className="dottedBorder" />
-                  <p className="textLarge">
-                    {subline}
-                  </p>
+                <div
+                  className={`feature ${isReversed ? 'featureReverse' : ''}`}
+                >
+                  <div className="featureText">
+                    <h3 className="headingLarge">{headline}</h3>
+                    <hr className="dottedBorder" />
+                    <p className="textLarge">{subline}</p>
+                  </div>
+                  <div className={`featureImage`}>
+                    <img src={media.src} alt="" />
+                  </div>
                 </div>
-                <div className={`featureImage`}>
-                  <img src={media.src} alt="" />
-                </div>
-              </div>
               )
             })}
           </div>
@@ -291,9 +150,7 @@
           <h2 className="headingHuge">
             <ReactMarkdown source={demo.headline} />
           </h2>
-          <p className="textHuge">
-            {demo.subline}
-          </p>
+          <p className="textHuge">{demo.subline}</p>
         </Container>
         <div className="spacer"></div>
         <Container width="wide">
@@ -312,9 +169,7 @@
       <section className="section white">
         <Container center width="narrow">
           <h2 className="headingHuge">{features.headline}</h2>
-          <p className="textHuge">
-            {features.subline}
-          </p>
+          <p className="textHuge">{features.subline}</p>
         </Container>
         <div className="spacer"></div>
         <Container>
@@ -322,15 +177,15 @@
             <div className="browser browserGrid">
               <div className="browserContent">
                 <span className="contentTitle">{featuredItem.headline}</span>
-                <span className="contentText">
-                  {featuredItem.subline}
-                </span>
-                <span className="contentFootnote">
-                  {featuredItem.text}
-                </span>
+                <span className="contentText">{featuredItem.subline}</span>
+                <span className="contentFootnote">{featuredItem.text}</span>
               </div>
               <div className="browserImageWrapper">
-                <img className="browserImage" src={featuredItem.media.src} alt="" />
+                <img
+                  className="browserImage"
+                  src={featuredItem.media.src}
+                  alt=""
+                />
               </div>
             </div>
           </div>
@@ -341,7 +196,7 @@
             <TripleDividerSvg />
           </div>
           <div className="cardGroup">
-            {cardItems.map((item) => {
+            {cardItems.map(item => {
               const { headline, subline, icon, media } = item
 
               return (
@@ -353,9 +208,7 @@
                       <Link href="/docs">
                         <a className="cardLink"></a>
                       </Link>
-                      <p className="textLarge">
-                        {subline}
-                      </p>
+                      <p className="textLarge">{subline}</p>
                     </div>
                     <div className="linkedIcon">
                       {icon === 'arrowRight' && <IconRight />}
@@ -375,27 +228,25 @@
           <h2 className="headingHuge">
             <ReactMarkdown source={ecosystem.headline} />
           </h2>
-          <p className="textHuge">
-            {ecosystem.subline}
-          </p>
+          <p className="textHuge">{ecosystem.subline}</p>
         </Container>
         <div className="spacer"></div>
         <Container>
           <div className="featureGrid">
             {ecosystem.valueItems.map((value, i) => {
-                const { headline, subline, media, url } = value
-                const isReversed = i % 2 === 1
-
-                return (
-                <div className={`feature ${isReversed ? 'featureReverse' : ''}`}>
+              const { headline, subline, media, url } = value
+              const isReversed = i % 2 === 1
+
+              return (
+                <div
+                  className={`feature ${isReversed ? 'featureReverse' : ''}`}
+                >
                   <div className="featureText">
                     <h3 className="headingLarge">{headline}</h3>
                     <hr className="dottedBorder" />
-                    <p className="textLarge">
-                      {subline}
-                    </p>
+                    <p className="textLarge">{subline}</p>
                     <div className="buttonGroup">
-                      <a href={url}className="button buttonLink">
+                      <a href={url} className="button buttonLink">
                         Read The Docs <IconRight />
                       </a>
                     </div>
@@ -404,8 +255,8 @@
                     <img src={media.src} alt="" />
                   </div>
                 </div>
-                )
-              })}
+              )
+            })}
           </div>
         </Container>
       </section>
@@ -416,14 +267,17 @@
           </div>
           <div className="learnContent">
             <h3 className="headingLarge">{cta.headline}</h3>
-            <p className="textLarge">
-              {cta.subline}.
-            </p>
+            <p className="textLarge">{cta.subline}.</p>
             <div className="buttonGroup">
-              {cta.actionItems.map((item) => {
+              {cta.actionItems.map(item => {
                 const { variant, label, icon, url } = item
                 return (
-                  <a href={url} className={`button ${variant === 'button' ? "buttonOrange" : 'buttonGhost'}`}>
+                  <a
+                    href={url}
+                    className={`button ${
+                      variant === 'button' ? 'buttonOrange' : 'buttonGhost'
+                    }`}
+                  >
                     {label} {icon === 'arrowRight' && <IconRight />}
                   </a>
                 )
